--- conflicted
+++ resolved
@@ -17,10 +17,7 @@
 permutation_t *perm_bfs_or_rcm(sptensor_t * const tt, int use_rcm)
 {
   permutation_t *perm = perm_alloc(tt->dims, tt->nmodes);
-<<<<<<< HEAD
-=======
   assert(false); // temporarily disable to avoid tbb dependency
->>>>>>> 5f7b0ab5
 #if 0
 
 #define SPLATT_FIBER_BASED_BFS
