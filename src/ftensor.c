

/******************************************************************************
 * INCLUDES
 *****************************************************************************/
#include "base.h"
#include "sort.h"
#include "io.h"
#include "matrix.h"
#include "ftensor.h"
#include "tile.h"
#include "util.h"


/******************************************************************************
 * STATIC FUNCTIONS
 *****************************************************************************/
static void p_create_fptr(
  ftensor_t * const ft,
  sptensor_t const * const tt,
  idx_t const mode)
{
  idx_t const nnz = tt->nnz;
  idx_t const nmodes = tt->nmodes;

  /* permuted tt->ind makes things a bit easier */
  idx_t * ttinds[MAX_NMODES];
  for(idx_t m=0; m < nmodes; ++m) {
    ttinds[m] = tt->ind[ft->dim_perm[m]];
  }
  /* this avoids some maybe-uninitialized warnings */
  for(idx_t m=nmodes; m < MAX_NMODES; ++m) {
    ttinds[m] = NULL;
  }

  /* count fibers and copy inds/vals into ft */
  ft->inds[0] = ttinds[nmodes-1][0];
  ft->vals[0] = tt->vals[0];

  /* count fibers in tt */
  idx_t nfibs = 0;
  #pragma omp parallel for reduction(+:nfibs)
  for(idx_t n=1; n < nnz; ++n) {
    for(idx_t m=0; m < nmodes-1; ++m) {
      /* check for new fiber */
      if(ttinds[m][n] != ttinds[m][n-1]) {
        ++nfibs;
        break;
      }
    }
    ft->inds[n] = ttinds[nmodes-1][n];
    ft->vals[n] = tt->vals[n];
  }
  /* account for first fiber (inds[0]) */
  ++nfibs;

  /* allocate fiber structure */
  ft->nfibs = nfibs;
  ft->fptr = (idx_t *) splatt_malloc((nfibs+1) * sizeof(idx_t));
  ft->fids = (idx_t *) splatt_malloc(nfibs * sizeof(idx_t));
  if(ft->tiled != SPLATT_NOTILE) {
    /* temporary and will be replaced later */
    ft->sids = (idx_t *) splatt_malloc(nfibs * sizeof(idx_t));
  }

  /* initialize boundary values */
  ft->fptr[0] = 0;
  ft->fptr[nfibs] = nnz;
  ft->fids[0] = ttinds[1][0];
  if(ft->tiled != SPLATT_NOTILE) {
    ft->sids[0] = ttinds[0][0];
  }

  idx_t fib = 1;
  for(idx_t n=1; n < nnz; ++n) {
    int newfib = 0;
    /* check for new fiber */
    for(idx_t m=0; m < nmodes-1; ++m) {
      if(ttinds[m][n] != ttinds[m][n-1]) {
        newfib = 1;
        break;
      }
    }
    if(newfib) {
      ft->fptr[fib] = n;
      ft->fids[fib] = ttinds[1][n];
      if(ft->tiled != SPLATT_NOTILE) {
        ft->sids[fib] = ttinds[0][n];
      }
      ++fib;
    }
  }
}


static void p_create_syncptr(
  ftensor_t * const ft,
  sptensor_t const * const tt,
  idx_t const mode)
{
  idx_t const nnz = tt->nnz;
  idx_t const nmodes = tt->nmodes;
  idx_t const tsize = TILE_SIZES[0];
  idx_t const nslabs = tt->dims[mode] / tsize + (tt->dims[mode] % tsize != 0);
  idx_t const nfibs = ft->nfibs;

  ft->sptr = NULL; /* not needed */
  ft->slabptr = (idx_t *) splatt_malloc((nslabs+1) * sizeof(idx_t));

  ft->slabptr[0] = 0;
  idx_t slab = 1;
  for(idx_t f=1; f < nfibs; ++f) {
    /* update slabptr if we've moved to the next slab */
    if(ft->sids[f] / tsize != slab-1) {
      ft->slabptr[slab++] = f;
    }
  }

  ft->nslabs = slab;
  ft->slabptr[slab] = nfibs;
}



static void p_create_slabptr(
  ftensor_t * const ft,
  sptensor_t const * const tt,
  idx_t const mode)
{
  idx_t const nnz = tt->nnz;
  idx_t const nmodes = tt->nmodes;
  idx_t const tsize = TILE_SIZES[0];
  idx_t const nslabs = tt->dims[mode] / tsize + (tt->dims[mode] % tsize != 0);

  ft->slabptr = (idx_t *) splatt_malloc((nslabs+1) * sizeof(idx_t));

  idx_t const nfibs = ft->nfibs;
  /* count slices */
  idx_t slices = 1;
  for(idx_t f=1; f < nfibs; ++f) {
    if(ft->sids[f] != ft->sids[f-1]) {
      ++slices;
    }
  }
  idx_t * sptr = (idx_t *) splatt_malloc((slices+1) * sizeof(idx_t)); /* sliceptr */
  idx_t * sids = (idx_t *) splatt_malloc(slices * sizeof(idx_t)); /* to replace old */

  sptr[0] = 0;
  sids[0] = ft->sids[0];
  ft->slabptr[0] = 0;
  idx_t s = 1;
  idx_t slab = 1;
  for(idx_t f=1; f < nfibs; ++f) {
    if(ft->sids[f] != ft->sids[f-1]) {
      sptr[s] = f;
      sids[s] = ft->sids[f];
      /* update slabptr if we've moved to the next slab */
      while(sids[s] / tsize > slab-1) {
        ft->slabptr[slab++] = s;
      }
      ++s;
    }
  }

  /* update ft with new data structures */
  free(ft->sids);
  ft->sids = sids;
  ft->sptr = sptr;

  /* account for any empty slabs at end */
  ft->nslabs = slab;
  ft->slabptr[slab] = slices;
  ft->sptr[slices] = nfibs;
}


static void p_create_sliceptr(
  ftensor_t * const ft,
  sptensor_t const * const tt,
  idx_t const mode)
{
  idx_t const nnz = tt->nnz;
  idx_t const nmodes = tt->nmodes;

  idx_t const nslices = ft->dims[mode];
  ft->sptr = (idx_t *) splatt_malloc((nslices+1) * sizeof(idx_t));
  ft->nslcs = nslices;

  /* permuted tt->ind makes things a bit easier */
  idx_t * ttinds[MAX_NMODES];
  for(idx_t m=0; m < nmodes; ++m) {
    ttinds[m] = tt->ind[ft->dim_perm[m]];
  }
  /* this avoids some maybe-uninitialized warnings */
  for(idx_t m=nmodes; m < MAX_NMODES; ++m) {
    ttinds[m] = NULL;
  }

  idx_t slice = 0;
  ft->sptr[slice++] = 0;
  while(slice != ttinds[0][0]+1) {
    ft->sptr[slice++] = 0;
  }

  idx_t fib = 1;
  for(idx_t n=1; n < nnz; ++n) {
    int newfib = 0;
    /* check for new fiber */
    for(idx_t m=0; m < nmodes-1; ++m) {
      if(ttinds[m][n] != ttinds[m][n-1]) {
        newfib = 1;
        break;
      }
    }
    if(newfib) {
      /* increment slice if necessary and account for empty slices */
      while(slice != ttinds[0][n]+1) {
        ft->sptr[slice++] = fib;
      }
      ++fib;
    }
  }
  /* account for any empty slices at end */
  for(idx_t s=slice; s <= ft->dims[mode]; ++s) {
    ft->sptr[s] = ft->nfibs;
  }
}


/******************************************************************************
 * PUBLIC FUNCTIONS
 *****************************************************************************/
void ften_alloc(
  ftensor_t * const ft,
  sptensor_t * const tt,
  idx_t const mode,
  int const tile)
{
  ft->nnz = tt->nnz;
  ft->nmodes = tt->nmodes;

  for(idx_t m=0; m < tt->nmodes; ++m) {
    ft->dims[m] = tt->dims[m];
  }
  ft->tiled = (splatt_tile_type)tt->tiled;

  /* compute permutation of modes */
  fib_mode_order(tt->dims, tt->nmodes, mode, ft->dim_perm);

  /* allocate modal data */
  ft->inds = (idx_t *) splatt_malloc(ft->nnz * sizeof(idx_t));
  ft->vals = (val_t *) splatt_malloc(ft->nnz * sizeof(val_t));

  tt_sort(tt, mode, ft->dim_perm);
  if(tile != SPLATT_NOTILE) {
<<<<<<< HEAD
    ft->tiled = (splatt_tile_type)1;
=======
    ft->tiled = tile;
>>>>>>> 793f900f
    tt_tile(tt, ft->dim_perm);
  }

  p_create_fptr(ft, tt, mode);

  switch(ft->tiled) {
  case SPLATT_NOTILE:
    p_create_sliceptr(ft, tt, mode);
    break;
  case SPLATT_SYNCTILE:
    p_create_syncptr(ft, tt, mode);
    break;
  case SPLATT_COOPTILE:
    p_create_slabptr(ft, tt, mode);
    break;
  default:
    fprintf(stderr, "SPLATT: tile type '%d' not recognized.\n", ft->tiled);
    /* just default to no tiling */
    p_create_sliceptr(ft, tt, mode);
    ft->tiled = SPLATT_NOTILE;
  }

  /* copy indmap if necessary */
  if(tt->indmap[mode] != NULL) {
    ft->indmap = (idx_t *) splatt_malloc(ft->dims[mode] * sizeof(idx_t));
    memcpy(ft->indmap, tt->indmap[mode], ft->dims[mode] * sizeof(idx_t));
  } else {
    ft->indmap = NULL;
  }
}


spmatrix_t * ften_spmat(
  ftensor_t * const ft)
{
  idx_t const nrows = ft->nfibs;
  idx_t const ncols = ft->dims[ft->dim_perm[2]];
  spmatrix_t * mat = spmat_alloc(nrows, ncols, ft->nnz);

  memcpy(mat->rowptr, ft->fptr, (nrows+1) * sizeof(idx_t));
  memcpy(mat->colind, ft->inds, ft->nnz * sizeof(idx_t));
  memcpy(mat->vals,   ft->vals, ft->nnz * sizeof(val_t));

  return mat;
}


void ften_free(
  ftensor_t * ft)
{
  free(ft->fptr);
  free(ft->fids);
  free(ft->inds);
  free(ft->vals);
  free(ft->sptr);
  free(ft->indmap);

  switch(ft->tiled) {
  case SPLATT_SYNCTILE:
    free(ft->slabptr);
    free(ft->sids);
    break;

  case SPLATT_COOPTILE:
    free(ft->slabptr);
    free(ft->sids);
    break;
  default:
    break;
  }
}


void fib_mode_order(
  idx_t const * const dims,
  idx_t const nmodes,
  idx_t const mode,
  idx_t * const perm_dims)
{
  perm_dims[0] = mode;
#if SPLATT_LONG_FIB == 1
  /* find largest mode */
  idx_t maxm = (mode+1) % nmodes;
  for(idx_t mo=1; mo < nmodes; ++mo) {
    if(dims[(mode+mo) % nmodes] > dims[maxm]) {
      maxm = (mode+mo) % nmodes;
    }
  }
#else
  /* find shortest mode */
  idx_t maxm = (mode+1) % nmodes;
  for(idx_t mo=1; mo < nmodes; ++mo) {
    if(dims[(mode+mo) % nmodes] < dims[maxm]) {
      maxm = (mode+mo) % nmodes;
    }
  }
#endif

  /* fill in mode permutation */
  perm_dims[nmodes-1] = maxm;
  idx_t mark = 1;
  for(idx_t mo=1; mo < nmodes; ++mo) {
    idx_t mround = (mode + mo) % nmodes;
    if(mround != maxm) {
      perm_dims[mark++] = mround;
    }
  }
}

size_t ften_storage(
  ftensor_t const * const ft)
{
  /* calculate storage */
  size_t bytes = 0;

  bytes += ft->nnz * (sizeof(idx_t) + sizeof(val_t)); /* nnz */
  bytes += (ft->nfibs + 1) * sizeof(idx_t);           /* fptr */
  bytes += ft->nfibs * sizeof(idx_t);                 /* fids */

  if(!ft->tiled != SPLATT_NOTILE) {
    bytes += (ft->nslcs + 1) * sizeof(idx_t);         /* sptr */
  } else {
    bytes += (ft->nslabs + 1) * sizeof(idx_t);        /* slabptr */
    bytes += (ft->nfibs) * sizeof(idx_t);             /* sids */
  }

  return bytes;
}
<|MERGE_RESOLUTION|>--- conflicted
+++ resolved
@@ -253,11 +253,7 @@
 
   tt_sort(tt, mode, ft->dim_perm);
   if(tile != SPLATT_NOTILE) {
-<<<<<<< HEAD
-    ft->tiled = (splatt_tile_type)1;
-=======
-    ft->tiled = tile;
->>>>>>> 793f900f
+    ft->tiled = (splatt_tile_type)tile;
     tt_tile(tt, ft->dim_perm);
   }
 
