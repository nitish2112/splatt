--- conflicted
+++ resolved
@@ -20,10 +20,7 @@
   "splatt-complete -- Complete a tensor with missing entries.\n"
   "Available tensor completion algorithms are:\n"
   "  gd\t\tgradient descent\n"
-<<<<<<< HEAD
-=======
   "  cg\t\nnonlinear conjugate gradient\n"
->>>>>>> 20042890
   "  lbfgs\t\tlimited-memory BFGS\n"
   "  sgd\t\tstochastic gradient descent\n"
   "  ccd\t\tcoordinate descent\n"
