
/******************************************************************************
 * INCLUDES
 *****************************************************************************/
#include "splatt_cmds.h"
#include "../io.h"
#include "../sptensor.h"
#include "../completion/completion.h"
#include "../stats.h"
#include <omp.h>



/******************************************************************************
 * ARG PARSING
 *****************************************************************************/

static char tc_args_doc[] = "<train> <validate> [test]";
static char tc_doc[] =
  "splatt-complete -- Complete a tensor with missing entries.\n"
  "Available tensor completion algorithms are:\n"
  "  gd\t\tgradient descent\n"
  "  cg\t\nnonlinear conjugate gradient\n"
  "  lbfgs\t\tlimited-memory BFGS\n"
  "  sgd\t\tstochastic gradient descent\n"
  "  ccd\t\tcoordinate descent\n"
  "  als\t\talternating least squares\n";


#define TC_REG 255
#define TC_NOWRITE 254
#define TC_SEED 253
#define TC_TIME 252
<<<<<<< HEAD
#define TC_NORAND_PER_ITERATION 251
#define TC_HOGWILD 250
=======
#define TC_TOL 251
>>>>>>> 5ec188a8
static struct argp_option tc_options[] = {
  {"iters", 'i', "NITERS", 0, "maximum iterations/epochs (default: 500)"},
  {"rank", 'r', "RANK", 0, "rank of decomposition to find (default: 16)"},
  {"threads", 't', "NTHREADS", 0, "number of threads to use (default: #cores)"},
  {"verbose", 'v', 0, 0, "turn on verbose output (default: no)"},
  {"alg", 'a', "ALG", 0, "which opt algorithm to use (default: sgd)"},
  {"nowrite", TC_NOWRITE, 0, 0, "do not write output to file"},
  {"step", 's', "SIZE", 0, "step size (learning rate) for SGD (default 0.001)"},
  {"reg", TC_REG, "SIZE", 0, "regularization parameter (default 0.02)"},
  {"seed", TC_SEED, "SEED", 0, "random seed (default: system time)"},
  {"time", TC_TIME, "SECONDS", 0, "maximum number of seconds, <= 0 to disable (default: 1000)"},
<<<<<<< HEAD
  {"norand", TC_NORAND_PER_ITERATION, 0, 0, "do not randomly permute every iteration for SGD"},
  {"hogwild", TC_HOGWILD, 0, 0, "hogwild for SGD (default no)"},
=======
  {"tol", TC_TOL, "TOLERANCE", 0, "converge if RMSE-vl has not improved by TOLERANCE in 20 epochs (default: 1e-4)"},
>>>>>>> 5ec188a8
  {0}
};


typedef struct
{
  char * name;
  splatt_tc_type which;
} tc_alg_map;

static tc_alg_map maps[] = {
  { "gd", SPLATT_TC_GD },
  { "lbfgs", SPLATT_TC_LBFGS },
  { "cg", SPLATT_TC_NLCG },
  { "nlcg", SPLATT_TC_NLCG },
  { "sgd", SPLATT_TC_SGD },
  { "als", SPLATT_TC_ALS },
  { "ccd", SPLATT_TC_CCD },
  { NULL,  SPLATT_TC_NALGS }
};


/**
* @brief Parse a command into a splatt_tc_type (completion algorithm).
*
* @param arg The string to parse.
*
* @return The optimization algorithm to use. SPLATT_TC_NALGS on error.
*/
static splatt_tc_type parse_tc_alg(
    char const * const arg)
{
  int ptr = 0;
  while(maps[ptr].name != NULL) {
    if(strcmp(arg, maps[ptr].name) == 0) {
      return maps[ptr].which;
    }
    ++ptr;
  }

  /* error */
  return SPLATT_TC_NALGS;
}



typedef struct
{
  /* TRAIN, VALIDATE, TEST */
  char * ifnames[3];
  int nfiles;

  bool set_seed;
  unsigned int seed;

  splatt_tc_type which_alg;

  bool write;

  val_t learn_rate;
  val_t reg;

  bool set_tolerance;
  val_t tolerance;

  idx_t max_its;
  bool set_timeout;
  double max_seconds;
  idx_t nfactors;
  idx_t nthreads;

  bool rand_per_iteration;
  bool hogwild;
} tc_cmd_args;


/**
* @brief Fill the tensor completion arguments with some sane defaults.
*
* @param args The arguments to initialize.
*/
static void default_tc_opts(
    tc_cmd_args * const args)
{
  args->nfiles = 0;
  for(int n=0; n < 3; ++n) {
    args->ifnames[n] = NULL;
  }

  args->which_alg = SPLATT_TC_SGD;
  args->write = false;
  args->nfactors = 10;
  args->learn_rate = -1.;
  args->reg = -1.;
  args->max_its = 0;
  args->set_timeout = false;
  args->nthreads = omp_get_max_threads();
  args->set_seed = false;
  args->seed = time(NULL);
<<<<<<< HEAD
  args->rand_per_iteration = true;
  args->hogwild = false;
=======
  args->set_tolerance = false;
>>>>>>> 5ec188a8
}



static error_t parse_tc_opt(
    int key,
    char * arg,
    struct argp_state * state)
{
  tc_cmd_args * args = state->input;
  char * buf;
  int cnt = 0;

  /* -i=50 should also work... */
  if(arg != NULL && arg[0] == '=') {
    ++arg;
  }

  switch(key) {
  case 'i':
    args->max_its = strtoull(arg, &buf, 10);
    break;
  case 't':
    args->nthreads = strtoull(arg, &buf, 10);
    omp_set_num_threads(args->nthreads);
    break;
  case 'v':
    timer_inc_verbose();
    break;
  case 'a':
    args->which_alg = parse_tc_alg(arg);
    if(args->which_alg == SPLATT_TC_NALGS) {
      fprintf(stderr, "SPLATT: unknown completion algorithm '%s'.\n", arg);
      argp_usage(state);
    }
    break;
  case TC_NOWRITE:
    args->write = false;
    break;
  case 'r':
    args->nfactors = strtoull(arg, &buf, 10);
    break;
  case 's':
    args->learn_rate = strtod(arg, &buf);
    break;
  case TC_REG:
    args->reg = strtod(arg, &buf);
    break;
  case TC_SEED:
    args->seed = (unsigned int) atoi(arg);
    args->set_seed = true;
    break;
  case TC_TIME:
    args->max_seconds = atof(arg);
    args->set_timeout = true;
    break;
<<<<<<< HEAD
  case TC_NORAND_PER_ITERATION:
    args->rand_per_iteration = false;
    break;
  case TC_HOGWILD:
    args->hogwild = true;
=======
  case TC_TOL:
    args->tolerance = atof(arg);
    args->set_tolerance = true;
>>>>>>> 5ec188a8
    break;

  case ARGP_KEY_ARG:
    if(args->nfiles == 3) {
      argp_usage(state);
      break;
    }
    args->ifnames[args->nfiles++] = arg;
    break;

  case ARGP_KEY_END:
    if(args->ifnames[0] == NULL || args->ifnames[1] == NULL) {
      argp_usage(state);
      break;
    }
  }
  return 0;
}


/* tie it all together */
static struct argp tc_argp = {tc_options, parse_tc_opt, tc_args_doc, tc_doc};


/******************************************************************************
 * SPLATT-COMPLETE
 *****************************************************************************/
int splatt_tc_cmd(
  int argc,
  char ** argv)
{
  tc_cmd_args args;
  default_tc_opts(&args);
  argp_parse(&tc_argp, argc, argv, ARGP_IN_ORDER, 0, &args);
  print_header();

  srand(args.seed);

  sptensor_t * train = tt_read(args.ifnames[0]);
  sptensor_t * validate = tt_read(args.ifnames[1]);
  if(train == NULL || validate == NULL) {
    return SPLATT_ERROR_BADINPUT;
  }
  idx_t const nmodes = train->nmodes;

  /* print basic tensor stats */
  stats_tt(train, args.ifnames[0], STATS_BASIC, 0, NULL);

  /* allocate model + workspace */
  tc_model * model = tc_model_alloc(train, args.nfactors, args.which_alg);
  omp_set_num_threads(args.nthreads);
  tc_ws * ws = tc_ws_alloc(train, model, args.nthreads);

  /* check for non-default vals */
  if(args.learn_rate != -1.) {
    ws->learn_rate = args.learn_rate;
  }
  if(args.reg != -1.) {
    for(idx_t m=0; m < nmodes; ++m) {
      ws->regularization[m] = args.reg;
    }
  }
  if(args.max_its != 0) {
    ws->max_its = args.max_its;
  }
  if(args.set_timeout) {
    ws->max_seconds = args.max_seconds;
  }
<<<<<<< HEAD
  ws->rand_per_iteration = args.rand_per_iteration;
  ws->hogwild = args.hogwild;
=======
  if(args.set_tolerance) {
    ws->tolerance = args.tolerance;
  }
>>>>>>> 5ec188a8

  printf("Factoring ------------------------------------------------------\n");
  printf("NFACTORS=%"SPLATT_PF_IDX" MAXITS=%"SPLATT_PF_IDX" ",
      model->rank, ws->max_its);
  if(args.set_timeout) {
    printf("MAXTIME=NONE ");
  } else {
    printf("MAXTIME=%0.1fs ", ws->max_seconds);
  }
  printf("TOL=%0.1e ", ws->tolerance);
  if(args.set_seed) {
    printf("SEED=%u ", args.seed);
  } else {
    printf("SEED=time ");
  }
  printf("THREADS=%"SPLATT_PF_IDX"\nSTEP=%0.3e REG=%0.3e\n",
       ws->nthreads, ws->learn_rate, ws->regularization[0]);
  printf("VALIDATION=%s\n", args.ifnames[1]);
  if(args.ifnames[2] != NULL) {
    printf("TEST=%s\n", args.ifnames[2]);
  }

  switch(args.which_alg) {
  case SPLATT_TC_GD:
    printf("ALG=GD\n\n");
    splatt_tc_gd(train, validate, model, ws);
    break;
  case SPLATT_TC_NLCG:
    printf("ALG=NLCG\n\n");
    splatt_tc_nlcg(train, validate, model, ws);
    break;
  case SPLATT_TC_LBFGS:
    printf("ALG=LBFGS\n\n");
    splatt_tc_lbfgs(train, validate, model, ws);
    break;
  case SPLATT_TC_SGD:
    printf("ALG=SGD\n\n");
    splatt_tc_sgd(train, validate, model, ws);
    break;
  case SPLATT_TC_CCD:
    printf("ALG=CCD\n\n");
    splatt_tc_ccd(train, validate, model, ws);
    break;
  case SPLATT_TC_ALS:
    printf("ALG=ALS\n\n");
    splatt_tc_als(train, validate, model, ws);
    break;
  default:
    /* error */
    fprintf(stderr, "\n\nSPLATT: unknown completion algorithm\n");
    return SPLATT_ERROR_BADINPUT;
  }

  printf("\nvalidation nnz: %"SPLATT_PF_IDX"\n", validate->nnz);
  printf("BEST VALIDATION RMSE: %0.5f MAE: %0.5f (epoch %"SPLATT_PF_IDX")\n\n",
      ws->best_rmse, tc_mae(validate, ws->best_model, ws), ws->best_epoch);

  tt_free(validate);
  tt_free(train);
  tc_model_free(model);

  /* test rmse on best model found */
  if(args.ifnames[2] != NULL) {
    sptensor_t * test = tt_read(args.ifnames[2]);
    if(test == NULL) {
      return SPLATT_ERROR_BADINPUT;
    }
    printf("test nnz: %"SPLATT_PF_IDX"\n", test->nnz);
    printf("TEST RMSE: %0.5f MAE: %0.5f\n",
        tc_rmse(test, ws->best_model, ws),
        tc_mae(test, ws->best_model, ws));
    tt_free(test);
  }

  /* write the best model */
  if(args.write) {
    for(idx_t m=0; m < nmodes; ++m) {
      char * matfname = NULL;
      asprintf(&matfname, "mode%"SPLATT_PF_IDX".mat", m+1);

      matrix_t tmpmat;
      tmpmat.rowmajor = 1;
      tmpmat.I = ws->best_model->dims[m];
      tmpmat.J = args.nfactors;
      tmpmat.vals = ws->best_model->factors[m];

      mat_write(&tmpmat, matfname);
      free(matfname);
    }
  }

  tc_ws_free(ws);

  return EXIT_SUCCESS;
}

<|MERGE_RESOLUTION|>--- conflicted
+++ resolved
@@ -31,12 +31,9 @@
 #define TC_NOWRITE 254
 #define TC_SEED 253
 #define TC_TIME 252
-<<<<<<< HEAD
-#define TC_NORAND_PER_ITERATION 251
-#define TC_HOGWILD 250
-=======
 #define TC_TOL 251
->>>>>>> 5ec188a8
+#define TC_NORAND_PER_ITERATION 250
+#define TC_HOGWILD 249
 static struct argp_option tc_options[] = {
   {"iters", 'i', "NITERS", 0, "maximum iterations/epochs (default: 500)"},
   {"rank", 'r', "RANK", 0, "rank of decomposition to find (default: 16)"},
@@ -48,12 +45,9 @@
   {"reg", TC_REG, "SIZE", 0, "regularization parameter (default 0.02)"},
   {"seed", TC_SEED, "SEED", 0, "random seed (default: system time)"},
   {"time", TC_TIME, "SECONDS", 0, "maximum number of seconds, <= 0 to disable (default: 1000)"},
-<<<<<<< HEAD
+  {"tol", TC_TOL, "TOLERANCE", 0, "converge if RMSE-vl has not improved by TOLERANCE in 20 epochs (default: 1e-4)"},
   {"norand", TC_NORAND_PER_ITERATION, 0, 0, "do not randomly permute every iteration for SGD"},
   {"hogwild", TC_HOGWILD, 0, 0, "hogwild for SGD (default no)"},
-=======
-  {"tol", TC_TOL, "TOLERANCE", 0, "converge if RMSE-vl has not improved by TOLERANCE in 20 epochs (default: 1e-4)"},
->>>>>>> 5ec188a8
   {0}
 };
 
@@ -153,12 +147,9 @@
   args->nthreads = omp_get_max_threads();
   args->set_seed = false;
   args->seed = time(NULL);
-<<<<<<< HEAD
+  args->set_tolerance = false;
   args->rand_per_iteration = true;
   args->hogwild = false;
-=======
-  args->set_tolerance = false;
->>>>>>> 5ec188a8
 }
 
 
@@ -215,17 +206,15 @@
     args->max_seconds = atof(arg);
     args->set_timeout = true;
     break;
-<<<<<<< HEAD
-  case TC_NORAND_PER_ITERATION:
-    args->rand_per_iteration = false;
-    break;
-  case TC_HOGWILD:
-    args->hogwild = true;
-=======
   case TC_TOL:
     args->tolerance = atof(arg);
     args->set_tolerance = true;
->>>>>>> 5ec188a8
+    break;
+  case TC_NORAND_PER_ITERATION:
+    args->rand_per_iteration = false;
+    break;
+  case TC_HOGWILD:
+    args->hogwild = true;
     break;
 
   case ARGP_KEY_ARG:
@@ -294,14 +283,11 @@
   if(args.set_timeout) {
     ws->max_seconds = args.max_seconds;
   }
-<<<<<<< HEAD
+  if(args.set_tolerance) {
+    ws->tolerance = args.tolerance;
+  }
   ws->rand_per_iteration = args.rand_per_iteration;
   ws->hogwild = args.hogwild;
-=======
-  if(args.set_tolerance) {
-    ws->tolerance = args.tolerance;
-  }
->>>>>>> 5ec188a8
 
   printf("Factoring ------------------------------------------------------\n");
   printf("NFACTORS=%"SPLATT_PF_IDX" MAXITS=%"SPLATT_PF_IDX" ",
