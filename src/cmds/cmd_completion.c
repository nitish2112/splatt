
/******************************************************************************
 * INCLUDES
 *****************************************************************************/
#include "splatt_cmds.h"
#include "../io.h"
#include "../sptensor.h"
#include "../completion/completion.h"
#include "../stats.h"
#include <math.h>
#include <omp.h>



/******************************************************************************
 * ARG PARSING
 *****************************************************************************/

static char tc_args_doc[] = "<train> <validate> [test]";
static char tc_doc[] =
  "splatt-complete -- Complete a tensor with missing entries.\n"
  "Available tensor completion algorithms are:\n"
  "  gd\t\tgradient descent\n"
  "  cg\t\nnonlinear conjugate gradient\n"
  "  lbfgs\t\tlimited-memory BFGS\n"
  "  sgd\t\tstochastic gradient descent\n"
  "  ccd\t\tcoordinate descent\n"
  "  als\t\talternating least squares\n";


#define TC_REG 255
#define TC_NOWRITE 254
#define TC_SEED 253
#define TC_TIME 252
#define TC_TOL 251
#define TC_INNER 250
#define TC_NORAND_PER_ITERATION 249
#define TC_CSF 248
#define TC_NSTRATUM 247
static struct argp_option tc_options[] = {
  {"iters", 'i', "NITERS", 0, "maximum iterations/epochs (default: 500)"},
  {"rank", 'r', "RANK", 0, "rank of decomposition to find (default: 10)"},
  {"threads", 't', "NTHREADS", 0, "number of threads to use (default: #cores)"},
  {"verbose", 'v', 0, 0, "turn on verbose output (default: no)"},
  {"alg", 'a', "ALG", 0, "which opt algorithm to use (default: sgd)"},
  {"nowrite", TC_NOWRITE, 0, 0, "do not write output to file"},
  {"step", 's', "SIZE", 0, "step size (learning rate) for SGD (default 0.001)"},
  {"reg", TC_REG, "SIZE", 0, "regularization parameter (default CCD/ALS 0.2 SGD 0.005 GD/NLCG/LBFGS 0.01)"},
  {"inner", TC_INNER, "NITERS", 0, "number of inner iterations to use during CCD++ (default: 1)"},
  {"seed", TC_SEED, "SEED", 0, "random seed (default: system time)"},
  {"time", TC_TIME, "SECONDS", 0, "maximum number of seconds, <= 0 to disable (default: 1000)"},
  {"tol", TC_TOL, "TOLERANCE", 0, "converge if RMSE-vl has not improved by TOLERANCE in 20 epochs (default: 1e-4)"},
  {"norand", TC_NORAND_PER_ITERATION, 0, 0, "do not randomly permute every iteration for SGD"},
  {"csf", TC_CSF, 0, 0, "CSF for SGD (default no)"},
  {"stratum", TC_NSTRATUM, "NSTRATUM", 0, "# of stratums for SGD (default P^(M-1) where P is # of ranks and M is # of modes)"},
  {0}
};


typedef struct
{
  char * name;
  splatt_tc_type which;
} tc_alg_map;

static tc_alg_map maps[] = {
  { "gd", SPLATT_TC_GD },
  { "lbfgs", SPLATT_TC_LBFGS },
  { "cg", SPLATT_TC_NLCG },
  { "nlcg", SPLATT_TC_NLCG },
  { "sgd", SPLATT_TC_SGD },
  { "als", SPLATT_TC_ALS },
  { "ccd", SPLATT_TC_CCD },
  { NULL,  SPLATT_TC_NALGS }
};


/**
* @brief Parse a command into a splatt_tc_type (completion algorithm).
*
* @param arg The string to parse.
*
* @return The optimization algorithm to use. SPLATT_TC_NALGS on error.
*/
static splatt_tc_type parse_tc_alg(
    char const * const arg)
{
  int ptr = 0;
  while(maps[ptr].name != NULL) {
    if(strcmp(arg, maps[ptr].name) == 0) {
      return maps[ptr].which;
    }
    ++ptr;
  }

  /* error */
  return SPLATT_TC_NALGS;
}



typedef struct
{
  /* TRAIN, VALIDATE, TEST */
  char * ifnames[3];
  int nfiles;

  bool set_seed;
  unsigned int seed;

  splatt_tc_type which_alg;

  bool write;

  val_t learn_rate;
  val_t reg;

  bool set_tolerance;
  val_t tolerance;

  idx_t max_its;
  idx_t num_inner;
  bool set_timeout;
  double max_seconds;
  idx_t nfactors;
  idx_t nthreads;

  bool rand_per_iteration;
  bool csf;
  idx_t nstratum;
} tc_cmd_args;


/**
* @brief Fill the tensor completion arguments with some sane defaults.
*
* @param args The arguments to initialize.
*/
static void default_tc_opts(
    tc_cmd_args * const args)
{
  args->nfiles = 0;
  for(int n=0; n < 3; ++n) {
    args->ifnames[n] = NULL;
  }

  args->which_alg = SPLATT_TC_SGD;
  args->write = false;
  args->nfactors = 10;
  args->learn_rate = -1.;
  args->reg = -1.;
  args->max_its = 0;
  args->set_timeout = false;
  args->nthreads = omp_get_max_threads();
  args->set_seed = false;
  args->seed = time(NULL);
  args->set_tolerance = false;
  args->num_inner = 1;
  args->rand_per_iteration = true;
  args->csf = false;
  args->nstratum = -1;
}



static error_t parse_tc_opt(
    int key,
    char * arg,
    struct argp_state * state)
{
  tc_cmd_args * args = state->input;
  char * buf;
  int cnt = 0;

  /* -i=50 should also work... */
  if(arg != NULL && arg[0] == '=') {
    ++arg;
  }

  switch(key) {
  case 'i':
    args->max_its = strtoull(arg, &buf, 10);
    break;
  case 't':
    args->nthreads = strtoull(arg, &buf, 10);
    omp_set_num_threads(args->nthreads);
    break;
  case 'v':
    timer_inc_verbose();
    break;
  case 'a':
    args->which_alg = parse_tc_alg(arg);
    if(args->which_alg == SPLATT_TC_NALGS) {
      fprintf(stderr, "SPLATT: unknown completion algorithm '%s'.\n", arg);
      argp_usage(state);
    }
    break;
  case TC_NOWRITE:
    args->write = false;
    break;
  case 'r':
    args->nfactors = strtoull(arg, &buf, 10);
    break;
  case 's':
    args->learn_rate = strtod(arg, &buf);
    break;
  case TC_REG:
    args->reg = strtod(arg, &buf);
    break;
  case TC_SEED:
    args->seed = (unsigned int) atoi(arg);
    args->set_seed = true;
    break;
  case TC_TIME:
    args->max_seconds = atof(arg);
    args->set_timeout = true;
    break;
  case TC_TOL:
    args->tolerance = atof(arg);
    args->set_tolerance = true;
    break;
  case TC_INNER:
    args->num_inner = strtoull(arg, &buf, 10);
    break;
  case TC_NORAND_PER_ITERATION:
    args->rand_per_iteration = false;
    break;
  case TC_CSF:
    args->csf = true;
    break;
  case TC_NSTRATUM:
    args->nstratum = atoi(arg);
    break;

  case ARGP_KEY_ARG:
    if(args->nfiles == 3) {
      argp_usage(state);
      break;
    }
    args->ifnames[args->nfiles++] = arg;
    break;

  case ARGP_KEY_END:
    if(args->ifnames[0] == NULL || args->ifnames[1] == NULL) {
      argp_usage(state);
      break;
    }
  }
  return 0;
}


/* tie it all together */
static struct argp tc_argp = {tc_options, parse_tc_opt, tc_args_doc, tc_doc};

/* defined in mpi_io.c */
void p_get_best_mpi_dim(
  rank_info * const rinfo);

void p_find_layer_boundaries(
  idx_t ** const ssizes,
  idx_t const mode,
  rank_info * const rinfo);

void p_fill_ssizes(
  sptensor_t const * const tt,
  idx_t ** const ssizes,
  rank_info const * const rinfo);

void p_setup_3d(
  rank_info * const rinfo);

/******************************************************************************
 * SPLATT-COMPLETE
 *****************************************************************************/
int splatt_tc_cmd(
  int argc,
  char ** argv)
{
  tc_cmd_args args;
  default_tc_opts(&args);
  argp_parse(&tc_argp, argc, argv, ARGP_IN_ORDER, 0, &args);
#ifdef SPLATT_USE_MPI
  rank_info rinfo;
  MPI_Comm_rank(MPI_COMM_WORLD, &rinfo.rank);
  MPI_Comm_size(MPI_COMM_WORLD, &rinfo.npes);

  if(rinfo.rank == 0) {
    print_header();
  }
#else
  print_header();
#endif

#ifdef SPLATT_USE_MPI
  srand(args.seed + rinfo.rank);
#else
  srand(args.seed);
#endif

#ifdef SPLATT_USE_MPI
  if(0 == rinfo.rank) {
    // only support binary file
    FILE *fin = fopen(args.ifnames[0], "r");
    if(fin == NULL) {
      fprintf(stderr, "SPLATT ERROR: failed to open '%s'\n", args.ifnames[0]);
      return -1;
    }
    bin_header header;
    read_binary_header(fin, &header);
    fill_binary_idx(&rinfo.nmodes, 1, &header, fin);
    fill_binary_idx(rinfo.global_dims, rinfo.nmodes, &header, fin);
    fclose(fin);
  }
  MPI_Bcast(&rinfo.nmodes, 1, SPLATT_MPI_IDX, 0, MPI_COMM_WORLD);
  MPI_Bcast(rinfo.global_dims, rinfo.nmodes, SPLATT_MPI_IDX, 0, MPI_COMM_WORLD);
  int nmodes = rinfo.nmodes;

  /* Find p*p*p decomposition */
  rank_info fine_rinfo;
  memcpy(&fine_rinfo, &rinfo, sizeof(rank_info));
  idx_t * ssizes[MAX_NMODES];
  for(idx_t m=0; m < nmodes; ++m) {
    ssizes[m] = (idx_t *)calloc(fine_rinfo.global_dims[m], sizeof(idx_t));
    fine_rinfo.layer_starts[m] = 0;
    fine_rinfo.coords_3d[m] = rinfo.rank;
    fine_rinfo.dims_3d[m] = rinfo.npes;
  }
  fine_rinfo.comm_3d = MPI_COMM_WORLD;
  sptensor_t * train_buf = mpi_simple_distribute(args.ifnames[0], MPI_COMM_WORLD);
  MPI_Allreduce(&train_buf->nnz, &fine_rinfo.global_nnz, 1, SPLATT_MPI_IDX, MPI_SUM, MPI_COMM_WORLD);
  //printf("[%d] train_buf->nnz=%ld train_buf->global_nnz=%ld\n", rinfo.rank, train_buf->nnz, fine_rinfo.global_nnz);
  p_fill_ssizes(train_buf, ssizes, &fine_rinfo);
  for(idx_t m=0; m < nmodes; ++m) {
    p_find_layer_boundaries(ssizes, m, &fine_rinfo);
    free(ssizes[m]);
  }

  /* Find stratum decomposition */
  int min_global_dim = INT_MAX;
  for(int m=1; m < nmodes; ++m) {
    min_global_dim = SS_MIN(min_global_dim, rinfo.global_dims[m]);
  }

  int nstratum_layer = -1;
  if(args.nstratum == -1) {
    nstratum_layer = SS_MIN(rinfo.npes, min_global_dim);
  }
  else {
    nstratum_layer = SS_MIN(SS_MIN(floor(pow(args.nstratum, 1./(nmodes - 1))), min_global_dim), rinfo.npes);
  }
  args.nstratum = 1;
  for(int m=1; m < nmodes; ++m) {
    args.nstratum *= nstratum_layer;
  }
  if(rinfo.rank == 0) {
    printf("Using %d^%d=%ld stratums\n", nstratum_layer, nmodes - 1, args.nstratum);
  }

  int p_per_stratum = (rinfo.npes + nstratum_layer - 1)/nstratum_layer;
  rank_info per_stratum_layer_rinfo;
  memcpy(&per_stratum_layer_rinfo, &rinfo, sizeof(rank_info));
#define SGD_1D
#ifdef SGD_1D
  if(0 == rinfo.rank) printf("%s:%d\n", __FILE__, __LINE__);
  per_stratum_layer_rinfo.dims_3d[0] = p_per_stratum;
  for(int m=1; m < nmodes; ++m) {
    per_stratum_layer_rinfo.dims_3d[m] = 1;
<<<<<<< HEAD
=======
  }
#else
  per_stratum_layer_rinfo.npes = p_per_stratum;
  /*per_stratum_layer_rinfo.global_dims[0] = 1;
  for(int m=1; m < nmodes; ++m) {
    per_stratum_layer_rinfo.global_dims[m] = nstratum_layer;
  }*/
  per_stratum_layer_rinfo.global_dims[0] /= nstratum_layer;
  p_get_best_mpi_dim(&per_stratum_layer_rinfo);
#endif

  if(0 == rinfo.rank) {
    printf("processor decomposition of each stratum layer is %d", per_stratum_layer_rinfo.dims_3d[0]);
    for(int m=1; m < nmodes; ++m) {
      printf("x%d", per_stratum_layer_rinfo.dims_3d[m]);
    }
    printf("\n");
>>>>>>> 5f7b0ab5
  }
#else
  per_stratum_layer_rinfo.npes = p_per_stratum;
  /*per_stratum_layer_rinfo.global_dims[0] = 1;
  for(int m=1; m < nmodes; ++m) {
    per_stratum_layer_rinfo.global_dims[m] = nstratum_layer;
  }*/
  per_stratum_layer_rinfo.global_dims[0] /= nstratum_layer;
  p_get_best_mpi_dim(&per_stratum_layer_rinfo);
#endif

<<<<<<< HEAD
  if(0 == rinfo.rank) {
    printf("processor decomposition of each stratum layer is %d", per_stratum_layer_rinfo.dims_3d[0]);
    for(int m=1; m < nmodes; ++m) {
      printf("x%d", per_stratum_layer_rinfo.dims_3d[m]);
    }
    printf("\n");
  }

=======
>>>>>>> 5f7b0ab5
  /* get processor decomposition */
  rinfo.dims_3d[0] = SS_MIN(per_stratum_layer_rinfo.dims_3d[0]*nstratum_layer, rinfo.npes);
  rinfo.layer_ptrs[0] = (idx_t *)splatt_malloc(sizeof(idx_t)*(rinfo.dims_3d[0] + 1));
  for(int l=0; l <= rinfo.dims_3d[0]; ++l) {
    int nsharers = p_per_stratum/per_stratum_layer_rinfo.dims_3d[0];
    rinfo.layer_ptrs[0][l] = fine_rinfo.layer_ptrs[0][SS_MIN(nsharers*l, rinfo.npes)];
    //printf("[%d] rinfo.layer_ptrs[%d][%d] = %ld %d\n", rinfo.rank, 0, l, rinfo.layer_ptrs[0][l], SS_MIN(nsharers*l, rinfo.npes));
  }
  for(int m=1; m < nmodes; ++m) {
    rinfo.dims_3d[m] = per_stratum_layer_rinfo.dims_3d[m];
    rinfo.layer_ptrs[m] = (idx_t *)splatt_malloc(sizeof(idx_t)*(rinfo.dims_3d[m] + 1));
    int nsharers = p_per_stratum/per_stratum_layer_rinfo.dims_3d[m];
    for(int l=0; l <= rinfo.dims_3d[m]; ++l) {
      rinfo.layer_ptrs[m][l] = fine_rinfo.layer_ptrs[m][SS_MIN(nstratum_layer*nsharers*l, rinfo.npes)];
      //printf("[%d] rinfo.layer_ptrs[%d][%d] = %ld %d\n", rinfo.rank, m, l, rinfo.layer_ptrs[m][l], SS_MIN(nstratum_layer*nsharers*l, rinfo.npes));
    }
  }
  p_setup_3d(&rinfo);
  for(int m=0; m < nmodes; ++m) {
    rinfo.layer_starts[m] = rinfo.layer_ptrs[m][rinfo.coords_3d[m]];
    rinfo.layer_ends[m] = rinfo.layer_ptrs[m][rinfo.coords_3d[m] + 1];
    //printf("[%d] m=%d %ld-%ld\n", rinfo.rank, m, rinfo.layer_starts[m], rinfo.layer_ends[m]);
  }
  if(0 == rinfo.rank) {
    printf("total processor decomposition is %d", rinfo.dims_3d[0]);
    for(int m=1; m < nmodes; ++m) {
      printf("x%d", rinfo.dims_3d[m]);
    }
    printf("\n");
  }

  /* load matrix following processor decomposition */
  double t = omp_get_wtime();
  rinfo.global_nnz = fine_rinfo.global_nnz;
  sptensor_t * train = mpi_rearrange_by_rinfo(
    train_buf, &rinfo, MPI_COMM_WORLD);
#pragma omp parallel for
  for(idx_t n=0; n < train->nnz; ++n) {
    for(int m=0; m < nmodes; ++m) {
      assert(train->ind[m][n] >= rinfo.layer_starts[m]);
      assert(train->ind[m][n] < rinfo.layer_ends[m]);
      train->ind[m][n] -= rinfo.layer_starts[m];
    }
  }
  for(int m=0; m < nmodes; ++m) {
    train->dims[m] = rinfo.layer_ends[m] - rinfo.layer_starts[m];
  }
  //printf("[%d] train->nnz=%ld train->nnz=%ld\n", rinfo.rank, train->nnz, rinfo.global_nnz);
  tt_free(train_buf);
  //if(rinfo.rank == 0) printf("%s:%d %g\n", __FILE__, __LINE__, omp_get_wtime() - t);
  t = omp_get_wtime();

  /* decompose validate tensor with the same partitioning used for train */
  timer_start(&timers[TIMER_IO]);
  sptensor_t * validate_buf = mpi_simple_distribute(args.ifnames[1], MPI_COMM_WORLD);
  sptensor_t * validate = mpi_rearrange_by_rinfo(validate_buf, &rinfo, MPI_COMM_WORLD);
  tt_free(validate_buf);
  //if(rinfo.rank == 0) printf("%s:%d %g\n", __FILE__, __LINE__, omp_get_wtime() - t);

#pragma omp parallel for
  for(idx_t n=0; n < validate->nnz; ++n) {
    for(int m=0; m < nmodes; ++m) {
      assert(validate->ind[m][n] >= rinfo.layer_starts[m]);
      assert(validate->ind[m][n] < rinfo.layer_ends[m]);
      validate->ind[m][n] -= rinfo.layer_starts[m];
    }
  }
  for(int m=0; m < nmodes; ++m) {
    validate->dims[m] = rinfo.layer_ends[m] - rinfo.layer_starts[m];
  }

  idx_t global_validate_nnz = validate->nnz;
  MPI_Allreduce(MPI_IN_PLACE, &global_validate_nnz, 1, SPLATT_MPI_IDX, MPI_SUM, MPI_COMM_WORLD);
  timer_stop(&timers[TIMER_IO]);

#else
  sptensor_t * train = tt_read(args.ifnames[0]);
  sptensor_t * validate = tt_read(args.ifnames[1]);
#endif

  if(train == NULL || validate == NULL) {
    return SPLATT_ERROR_BADINPUT;
  }

  /* print basic tensor stats */
#ifdef SPLATT_USE_MPI
  if(rinfo.rank == 0) {
    mpi_global_stats(train, &rinfo, args.ifnames[0]);
  }
#else
  stats_tt(train, args.ifnames[0], STATS_BASIC, 0, NULL);
#endif

  /* allocate model + workspace */
  tc_model * model = tc_model_alloc(train, args.nfactors, args.which_alg);
  /* scale initial model values by 1/sqrt(nfactors) */
  /*val_t scale = 1/sqrt(model->rank);
  for(int m=0; m < model->nmodes; ++m) {
    for(idx_t i=0; i < model->dims[m]*model->rank; ++i) {
      model->factors[m][i] *= scale;
    }
  }*/
  omp_set_num_threads(args.nthreads);
  tc_ws * ws = tc_ws_alloc(train, model, args.nthreads);

  /* check for non-default vals */
  if(args.learn_rate != -1.) {
    ws->learn_rate = args.learn_rate;
  }
  if(args.reg != -1.) {
    for(idx_t m=0; m < ws->nmodes; ++m) {
      ws->regularization[m] = args.reg;
    }
  }
  if(args.max_its != 0) {
    ws->max_its = args.max_its;
  }
  if(args.set_timeout) {
    ws->max_seconds = args.max_seconds;
  }
  if(args.set_tolerance) {
    ws->tolerance = args.tolerance;
  }
  ws->num_inner = args.num_inner;
  ws->rand_per_iteration = args.rand_per_iteration;
  ws->csf = args.csf;
  ws->nstratum = args.nstratum;

#ifdef SPLATT_USE_MPI
  if(rinfo.rank==0) {
#endif
  printf("Factoring ------------------------------------------------------\n");
  printf("NFACTORS=%"SPLATT_PF_IDX" MAXITS=%"SPLATT_PF_IDX" ",
      model->rank, ws->max_its);
  if(args.max_seconds) {
    printf("MAXTIME=NONE ");
  } else {
    printf("MAXTIME=%0.1fs ", ws->max_seconds);
  }
  printf("TOL=%0.1e ", ws->tolerance);
  if(args.set_seed) {
    printf("SEED=%u ", args.seed);
  } else {
    printf("SEED=time ");
  }
#ifdef SPLATT_USE_MPI
  printf("RANKS=%d THREADS=%"SPLATT_PF_IDX"\nSTEP=%0.3e REG=%0.3e\n",
       rinfo.npes, ws->nthreads, ws->learn_rate, ws->regularization[0]);
#else
  printf("THREADS=%"SPLATT_PF_IDX"\nSTEP=%0.3e REG=%0.3e\n",
       ws->nthreads, ws->learn_rate, ws->regularization[0]);
#endif
  printf("VALIDATION=%s\n", args.ifnames[1]);
  if(args.ifnames[2] != NULL) {
    printf("TEST=%s\n", args.ifnames[2]);
  }
#ifdef SPLATT_USE_MPI
  }
#endif

  switch(args.which_alg) {
  case SPLATT_TC_GD:
    printf("ALG=GD\n\n");
    splatt_tc_gd(train, validate, model, ws);
    break;
  case SPLATT_TC_NLCG:
    printf("ALG=NLCG\n\n");
    splatt_tc_nlcg(train, validate, model, ws);
    break;
  case SPLATT_TC_LBFGS:
    printf("ALG=LBFGS\n\n");
    splatt_tc_lbfgs(train, validate, model, ws);
    break;
  case SPLATT_TC_SGD:
#ifdef SPLATT_USE_MPI
    if(rinfo.rank==0) {
      printf("ALG=SGD rand_per_iteration=%d nstratum=%d csf=%d\n\n", ws->rand_per_iteration, ws->nstratum, ws->csf);
    }
<<<<<<< HEAD
    for(int m=0; m < ws->nmodes; ++m) {
=======
    for(int m=0; m < nmodes; ++m) {
>>>>>>> 5f7b0ab5
      rinfo.mat_ptrs[m] = (idx_t *)splatt_malloc(sizeof(idx_t)*(rinfo.layer_size[m] + 1));
      for(int p=0; p <= rinfo.layer_size[m]; ++p) {
        rinfo.mat_ptrs[m][p] =
          fine_rinfo.layer_ptrs[m][rinfo.layer_size[m]*rinfo.coords_3d[m] + p] -
          fine_rinfo.layer_ptrs[m][rinfo.layer_size[m]*rinfo.coords_3d[m]];
      }
    }
    ws->rinfo = &rinfo;
    ws->global_validate_nnz = global_validate_nnz;
    splatt_tc_sgd(train, validate, model, ws);
#else
    printf("ALG=SGD rand_per_iteration=%d csf=%d\n\n", ws->rand_per_iteration, ws->csf);
    splatt_tc_sgd(train, validate, model, ws);
#endif
    break;
  case SPLATT_TC_CCD:
    printf("ALG=CCD\n\n");
    splatt_tc_ccd(train, validate, model, ws);
    break;
  case SPLATT_TC_ALS:
    printf("ALG=ALS\n\n");
    splatt_tc_als(train, validate, model, ws);
    break;
  default:
    /* error */
    fprintf(stderr, "\n\nSPLATT: unknown completion algorithm\n");
    return SPLATT_ERROR_BADINPUT;
  }

#ifdef SPLATT_USE_MPI
  double mae = tc_mae(validate, ws->best_model, ws);
  if(rinfo.rank == 0) {
    //printf("\nvalidation nnz: %"SPLATT_PF_IDX"\n", ws->global_validate_nnz);
    //printf("BEST VALIDATION RMSE: %0.5f MAE: %0.5f (epoch %"SPLATT_PF_IDX")\n\n",
        //ws->best_rmse, mae, ws->best_epoch);
  }
  //splatt_free(rinfo.send_reqs);
  //splatt_free(rinfo.recv_reqs);
  //splatt_free(rinfo.stats);
  for(idx_t m=0; m < nmodes; ++m) {
    splatt_free(fine_rinfo.layer_ptrs[m]);
  }
#else
  printf("\nvalidation nnz: %"SPLATT_PF_IDX"\n", validate->nnz);
  printf("BEST VALIDATION RMSE: %0.5f MAE: %0.5f (epoch %"SPLATT_PF_IDX")\n\n",
      ws->best_rmse, tc_mae(validate, ws->best_model, ws), ws->best_epoch);
#endif

  tt_free(validate);
  tt_free(train);
  //tc_model_free(model);

  /* test rmse on best model found */
  if(args.ifnames[2] != NULL) {
    sptensor_t * test = tt_read(args.ifnames[2]);
    if(test == NULL) {
      return SPLATT_ERROR_BADINPUT;
    }
    printf("test nnz: %"SPLATT_PF_IDX"\n", test->nnz);
    printf("TEST RMSE: %0.5f MAE: %0.5f\n",
        tc_rmse(test, ws->best_model, ws),
        tc_mae(test, ws->best_model, ws));
    tt_free(test);
  }

  /* write the best model */
  if(args.write) {
    for(idx_t m=0; m < ws->nmodes; ++m) {
      char * matfname = NULL;
      asprintf(&matfname, "mode%"SPLATT_PF_IDX".mat", m+1);

      matrix_t tmpmat;
      tmpmat.rowmajor = 1;
      tmpmat.I = ws->best_model->dims[m];
      tmpmat.J = args.nfactors;
      tmpmat.vals = ws->best_model->factors[m];

      mat_write(&tmpmat, matfname);
      free(matfname);
    }
  }

  tc_ws_free(ws);

  return EXIT_SUCCESS;
}

<|MERGE_RESOLUTION|>--- conflicted
+++ resolved
@@ -366,8 +366,6 @@
   per_stratum_layer_rinfo.dims_3d[0] = p_per_stratum;
   for(int m=1; m < nmodes; ++m) {
     per_stratum_layer_rinfo.dims_3d[m] = 1;
-<<<<<<< HEAD
-=======
   }
 #else
   per_stratum_layer_rinfo.npes = p_per_stratum;
@@ -385,7 +383,6 @@
       printf("x%d", per_stratum_layer_rinfo.dims_3d[m]);
     }
     printf("\n");
->>>>>>> 5f7b0ab5
   }
 #else
   per_stratum_layer_rinfo.npes = p_per_stratum;
@@ -397,17 +394,6 @@
   p_get_best_mpi_dim(&per_stratum_layer_rinfo);
 #endif
 
-<<<<<<< HEAD
-  if(0 == rinfo.rank) {
-    printf("processor decomposition of each stratum layer is %d", per_stratum_layer_rinfo.dims_3d[0]);
-    for(int m=1; m < nmodes; ++m) {
-      printf("x%d", per_stratum_layer_rinfo.dims_3d[m]);
-    }
-    printf("\n");
-  }
-
-=======
->>>>>>> 5f7b0ab5
   /* get processor decomposition */
   rinfo.dims_3d[0] = SS_MIN(per_stratum_layer_rinfo.dims_3d[0]*nstratum_layer, rinfo.npes);
   rinfo.layer_ptrs[0] = (idx_t *)splatt_malloc(sizeof(idx_t)*(rinfo.dims_3d[0] + 1));
@@ -586,11 +572,7 @@
     if(rinfo.rank==0) {
       printf("ALG=SGD rand_per_iteration=%d nstratum=%d csf=%d\n\n", ws->rand_per_iteration, ws->nstratum, ws->csf);
     }
-<<<<<<< HEAD
-    for(int m=0; m < ws->nmodes; ++m) {
-=======
     for(int m=0; m < nmodes; ++m) {
->>>>>>> 5f7b0ab5
       rinfo.mat_ptrs[m] = (idx_t *)splatt_malloc(sizeof(idx_t)*(rinfo.layer_size[m] + 1));
       for(int p=0; p <= rinfo.layer_size[m]; ++p) {
         rinfo.mat_ptrs[m][p] =
