
/******************************************************************************
 * INCLUDES
 *****************************************************************************/
#include "splatt_cmds.h"
#include "../io.h"
#include "../sptensor.h"
#include "../completion/completion.h"
#include "../stats.h"
#include <omp.h>



/******************************************************************************
 * ARG PARSING
 *****************************************************************************/

static char tc_args_doc[] = "<train> <validate> [test]";
static char tc_doc[] =
  "splatt-complete -- Complete a tensor with missing entries.\n"
  "Available tensor completion algorithms are:\n"
  "  gd\t\tgradient descent\n"
  "  sgd\t\tstochastic gradient descent\n"
  "  ccd\t\tcoordinate descent\n"
  "  als\t\talternating least squares\n";


#define TC_REG 255
#define TC_NOWRITE 254
#define TC_SEED 253
<<<<<<< HEAD
#define TC_NORAND_PER_ITERATION 252
#define TC_HOGWILD 251
=======
#define TC_TIME 252
>>>>>>> 793f900f
static struct argp_option tc_options[] = {
  {"iters", 'i', "NITERS", 0, "maximum iterations/epochs (default: 500)"},
  {"rank", 'r', "RANK", 0, "rank of decomposition to find (default: 16)"},
  {"threads", 't', "NTHREADS", 0, "number of threads to use (default: #cores)"},
  {"verbose", 'v', 0, 0, "turn on verbose output (default: no)"},
  {"alg", 'a', "ALG", 0, "which opt algorithm to use (default: sgd)"},
  {"nowrite", TC_NOWRITE, 0, 0, "do not write output to file"},
  {"step", 's', "SIZE", 0, "step size (learning rate) for SGD (default 0.001)"},
  {"reg", TC_REG, "SIZE", 0, "regularization parameter (default 0.02)"},
  {"seed", TC_SEED, "SEED", 0, "random seed (default: system time)"},
<<<<<<< HEAD
  {"norand", TC_NORAND_PER_ITERATION, 0, 0, "do not randomly permute every iteration for SGD"},
  {"hogwild", TC_HOGWILD, 0, 0, "hogwild for SGD (default no)"},
=======
  {"time", TC_TIME, "SECONDS", 0, "maximum number of seconds, <= 0 to disable (default: 1000)"},
>>>>>>> 793f900f
  {0}
};


typedef struct
{
  char * name;
  splatt_tc_type which;
} tc_alg_map;

static tc_alg_map maps[] = {
  { "gd", SPLATT_TC_GD },
  { "sgd", SPLATT_TC_SGD },
  { "als", SPLATT_TC_ALS },
  { "ccd", SPLATT_TC_CCD },
  { NULL,  SPLATT_TC_NALGS }
};


/**
* @brief Parse a command into a splatt_tc_type (completion algorithm).
*
* @param arg The string to parse.
*
* @return The optimization algorithm to use. SPLATT_TC_NALGS on error.
*/
static splatt_tc_type parse_tc_alg(
    char const * const arg)
{
  int ptr = 0;
  while(maps[ptr].name != NULL) {
    if(strcmp(arg, maps[ptr].name) == 0) {
      return maps[ptr].which;
    }
    ++ptr;
  }

  /* error */
  return SPLATT_TC_NALGS;
}



typedef struct
{
  /* TRAIN, VALIDATE, TEST */
  char * ifnames[3];
  int nfiles;

  bool set_seed;
  unsigned int seed;

  splatt_tc_type which_alg;

  bool write;

  val_t learn_rate;
  val_t reg;

  idx_t max_its;
  bool set_timeout;
  double max_seconds;
  idx_t nfactors;
  idx_t nthreads;

  bool rand_per_iteration;
  bool hogwild;
} tc_cmd_args;


/**
* @brief Fill the tensor completion arguments with some sane defaults.
*
* @param args The arguments to initialize.
*/
static void default_tc_opts(
    tc_cmd_args * const args)
{
  args->nfiles = 0;
  for(int n=0; n < 3; ++n) {
    args->ifnames[n] = NULL;
  }

  args->which_alg = SPLATT_TC_SGD;
  args->write = false;
  args->nfactors = 10;
  args->learn_rate = -1.;
  args->reg = -1.;
  args->max_its = 0;
  args->set_timeout = false;
  args->nthreads = omp_get_max_threads();
  args->set_seed = false;
  args->seed = time(NULL);
  args->rand_per_iteration = true;
  args->hogwild = false;
}



static error_t parse_tc_opt(
    int key,
    char * arg,
    struct argp_state * state)
{
  tc_cmd_args * args = state->input;
  char * buf;
  int cnt = 0;

  /* -i=50 should also work... */
  if(arg != NULL && arg[0] == '=') {
    ++arg;
  }

  switch(key) {
  case 'i':
    args->max_its = strtoull(arg, &buf, 10);
    break;
  case 't':
    args->nthreads = strtoull(arg, &buf, 10);
    omp_set_num_threads(args->nthreads);
    break;
  case 'v':
    timer_inc_verbose();
    break;
  case 'a':
    args->which_alg = parse_tc_alg(arg);
    if(args->which_alg == SPLATT_TC_NALGS) {
      fprintf(stderr, "SPLATT: unknown completion algorithm '%s'.\n", arg);
      argp_usage(state);
    }
    break;
  case TC_NOWRITE:
    args->write = false;
    break;
  case 'r':
    args->nfactors = strtoull(arg, &buf, 10);
    break;
  case 's':
    args->learn_rate = strtod(arg, &buf);
    break;
  case TC_REG:
    args->reg = strtod(arg, &buf);
    break;
  case TC_SEED:
    args->seed = (unsigned int) atoi(arg);
    args->set_seed = true;
    break;
<<<<<<< HEAD
  case TC_NORAND_PER_ITERATION:
    args->rand_per_iteration = false;
    break;
  case TC_HOGWILD:
    args->hogwild = true;
=======
  case TC_TIME:
    args->max_seconds = atof(arg);
    args->set_timeout = true;
>>>>>>> 793f900f
    break;

  case ARGP_KEY_ARG:
    if(args->nfiles == 3) {
      argp_usage(state);
      break;
    }
    args->ifnames[args->nfiles++] = arg;
    break;

  case ARGP_KEY_END:
    if(args->ifnames[0] == NULL || args->ifnames[1] == NULL) {
      argp_usage(state);
      break;
    }
  }
  return 0;
}


/* tie it all together */
static struct argp tc_argp = {tc_options, parse_tc_opt, tc_args_doc, tc_doc};


/******************************************************************************
 * SPLATT-COMPLETE
 *****************************************************************************/
int splatt_tc_cmd(
  int argc,
  char ** argv)
{
  tc_cmd_args args;
  default_tc_opts(&args);
  argp_parse(&tc_argp, argc, argv, ARGP_IN_ORDER, 0, &args);
  print_header();

  srand(args.seed);

  sptensor_t * train = tt_read(args.ifnames[0]);
  sptensor_t * validate = tt_read(args.ifnames[1]);
  if(train == NULL || validate == NULL) {
    return SPLATT_ERROR_BADINPUT;
  }
  idx_t const nmodes = train->nmodes;

  /* print basic tensor stats */
  stats_tt(train, args.ifnames[0], STATS_BASIC, 0, NULL);

  /* allocate model + workspace */
  tc_model * model = tc_model_alloc(train, args.nfactors, args.which_alg);
  omp_set_num_threads(args.nthreads);
  tc_ws * ws = tc_ws_alloc(train, model, args.nthreads);

  /* check for non-default vals */
  if(args.learn_rate != -1.) {
    ws->learn_rate = args.learn_rate;
  }
  if(args.reg != -1.) {
    for(idx_t m=0; m < nmodes; ++m) {
      ws->regularization[m] = args.reg;
    }
  }
  if(args.max_its != 0) {
    ws->max_its = args.max_its;
  }
<<<<<<< HEAD
  ws->rand_per_iteration = args.rand_per_iteration;
  ws->hogwild = args.hogwild;
=======
  if(args.set_timeout) {
    ws->max_seconds = args.max_seconds;
  }
>>>>>>> 793f900f

  printf("Factoring ------------------------------------------------------\n");
  printf("NFACTORS=%"SPLATT_PF_IDX" MAXITS=%"SPLATT_PF_IDX" ",
      model->rank, ws->max_its);
  if(args.set_timeout) {
    printf("MAXTIME=NONE ");
  } else {
    printf("MAXTIME=%0.1fs ", ws->max_seconds);
  }
  printf("TOL=%0.1e ", ws->tolerance);
  if(args.set_seed) {
    printf("SEED=%u ", args.seed);
  } else {
    printf("SEED=time ");
  }
  printf("THREADS=%"SPLATT_PF_IDX"\nSTEP=%0.3e REG=%0.3e\n",
       ws->nthreads, ws->learn_rate, ws->regularization[0]);
  printf("VALIDATION=%s\n", args.ifnames[1]);
  if(args.ifnames[2] != NULL) {
    printf("TEST=%s\n", args.ifnames[2]);
  }

  switch(args.which_alg) {
  case SPLATT_TC_GD:
    printf("ALG=GD\n\n");
    splatt_tc_gd(train, validate, model, ws);
    break;
  case SPLATT_TC_SGD:
    printf("ALG=SGD\n\n");
    splatt_tc_sgd(train, validate, model, ws);
    break;
  case SPLATT_TC_CCD:
    printf("ALG=CCD\n\n");
    splatt_tc_ccd(train, validate, model, ws);
    break;
  case SPLATT_TC_ALS:
    printf("ALG=ALS\n\n");
    splatt_tc_als(train, validate, model, ws);
    break;
  default:
    /* error */
    fprintf(stderr, "\n\nSPLATT: unknown completion algorithm\n");
    return SPLATT_ERROR_BADINPUT;
  }

  printf("\nvalidation nnz: %"SPLATT_PF_IDX"\n", validate->nnz);
  printf("BEST VALIDATION RMSE: %0.5f (epoch %"SPLATT_PF_IDX")\n\n",
      ws->best_rmse, ws->best_epoch);

  tt_free(validate);
  tt_free(train);
  tc_model_free(model);

  /* test rmse on best model found */
  if(args.ifnames[2] != NULL) {
    sptensor_t * test = tt_read(args.ifnames[2]);
    if(test == NULL) {
      return SPLATT_ERROR_BADINPUT;
    }
    printf("test nnz: %"SPLATT_PF_IDX"\n", test->nnz);
    printf("TEST RMSE: %0.5f\n", tc_rmse(test, ws->best_model, ws));
    tt_free(test);
  }

  /* write the best model */
  if(args.write) {
    for(idx_t m=0; m < nmodes; ++m) {
      char * matfname = NULL;
      asprintf(&matfname, "mode%"SPLATT_PF_IDX".mat", m+1);

      matrix_t tmpmat;
      tmpmat.rowmajor = 1;
      tmpmat.I = ws->best_model->dims[m];
      tmpmat.J = args.nfactors;
      tmpmat.vals = ws->best_model->factors[m];

      mat_write(&tmpmat, matfname);
      free(matfname);
    }
  }

  tc_ws_free(ws);

  return EXIT_SUCCESS;
}

<|MERGE_RESOLUTION|>--- conflicted
+++ resolved
@@ -28,12 +28,9 @@
 #define TC_REG 255
 #define TC_NOWRITE 254
 #define TC_SEED 253
-<<<<<<< HEAD
-#define TC_NORAND_PER_ITERATION 252
-#define TC_HOGWILD 251
-=======
 #define TC_TIME 252
->>>>>>> 793f900f
+#define TC_NORAND_PER_ITERATION 251
+#define TC_HOGWILD 250
 static struct argp_option tc_options[] = {
   {"iters", 'i', "NITERS", 0, "maximum iterations/epochs (default: 500)"},
   {"rank", 'r', "RANK", 0, "rank of decomposition to find (default: 16)"},
@@ -44,12 +41,9 @@
   {"step", 's', "SIZE", 0, "step size (learning rate) for SGD (default 0.001)"},
   {"reg", TC_REG, "SIZE", 0, "regularization parameter (default 0.02)"},
   {"seed", TC_SEED, "SEED", 0, "random seed (default: system time)"},
-<<<<<<< HEAD
+  {"time", TC_TIME, "SECONDS", 0, "maximum number of seconds, <= 0 to disable (default: 1000)"},
   {"norand", TC_NORAND_PER_ITERATION, 0, 0, "do not randomly permute every iteration for SGD"},
   {"hogwild", TC_HOGWILD, 0, 0, "hogwild for SGD (default no)"},
-=======
-  {"time", TC_TIME, "SECONDS", 0, "maximum number of seconds, <= 0 to disable (default: 1000)"},
->>>>>>> 793f900f
   {0}
 };
 
@@ -197,17 +191,15 @@
     args->seed = (unsigned int) atoi(arg);
     args->set_seed = true;
     break;
-<<<<<<< HEAD
-  case TC_NORAND_PER_ITERATION:
-    args->rand_per_iteration = false;
-    break;
-  case TC_HOGWILD:
-    args->hogwild = true;
-=======
   case TC_TIME:
     args->max_seconds = atof(arg);
     args->set_timeout = true;
->>>>>>> 793f900f
+    break;
+  case TC_NORAND_PER_ITERATION:
+    args->rand_per_iteration = false;
+    break;
+  case TC_HOGWILD:
+    args->hogwild = true;
     break;
 
   case ARGP_KEY_ARG:
@@ -273,14 +265,11 @@
   if(args.max_its != 0) {
     ws->max_its = args.max_its;
   }
-<<<<<<< HEAD
+  if(args.set_timeout) {
+    ws->max_seconds = args.max_seconds;
+  }
   ws->rand_per_iteration = args.rand_per_iteration;
   ws->hogwild = args.hogwild;
-=======
-  if(args.set_timeout) {
-    ws->max_seconds = args.max_seconds;
-  }
->>>>>>> 793f900f
 
   printf("Factoring ------------------------------------------------------\n");
   printf("NFACTORS=%"SPLATT_PF_IDX" MAXITS=%"SPLATT_PF_IDX" ",
