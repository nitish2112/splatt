--- conflicted
+++ resolved
@@ -27,14 +27,6 @@
   {"tile", TT_TILE, 0, 0, "use tiling during SPLATT"},
   {"nowrite", TT_NOWRITE, 0, 0, "do not write output to file"},
   {"verbose", 'v', 0, 0, "turn on verbose output (default: no)"},
-<<<<<<< HEAD
-#ifdef SPLATT_USE_MPI
-  {"distribute", 'd', "DIM", 0, "MPI: dimension of data distribution "
-                                 "(default: 3) 'f' for fine-grained"},
-  {"partition", 'p', "FILE", 0, "MPI: partitioning for fine-grained"},
-#endif
-=======
->>>>>>> d065dcd3
   { 0 }
 };
 
@@ -45,14 +37,6 @@
   int write;       /** do we write output to file? */
   double * opts;   /** splatt_cpd options */
   idx_t nfactors;
-<<<<<<< HEAD
-#ifdef SPLATT_USE_MPI
-  int distribution;
-  int mpi_dims[MAX_NMODES];
-  char * pfname;   /** file that we read the partitioning from */
-#endif
-=======
->>>>>>> d065dcd3
 } cpd_cmd_args;
 
 
@@ -66,7 +50,6 @@
 {
   args->opts = splatt_default_opts();
   args->ifname    = NULL;
-  args->pfname    = NULL;
   args->write     = DEFAULT_WRITE;
   args->nfactors  = DEFAULT_NFACTORS;
 }
@@ -110,27 +93,6 @@
   case 'r':
     args->nfactors = atoi(arg);
     break;
-<<<<<<< HEAD
-#ifdef SPLATT_USE_MPI
-  case 'd':
-    /* fine-grained decomp */
-    if(arg[0] == 'f') {
-      args->distribution = SPLATT_MPI_FINE;
-      break;
-    }
-    buf = strtok(arg, "x");
-    while(buf != NULL) {
-      args->mpi_dims[cnt++] = atoi(buf);
-      buf = strtok(NULL, "x");
-    }
-    args->distribution = cnt;
-    break;
-  case 'p':
-    args->pfname = arg;
-    break;
-#endif
-=======
->>>>>>> d065dcd3
 
   case ARGP_KEY_ARG:
     if(args->ifname != NULL) {
@@ -152,191 +114,6 @@
   {cpd_options, parse_cpd_opt, cpd_args_doc, cpd_doc};
 
 
-<<<<<<< HEAD
-#ifdef SPLATT_USE_MPI
-void splatt_mpi_cpd_cmd(
-  int argc,
-  char ** argv)
-{
-  /* assign defaults and parse arguments */
-  cpd_cmd_args args;
-  default_cpd_opts(&args);
-  argp_parse(&cpd_argp, argc, argv, ARGP_IN_ORDER, 0, &args);
-
-  sptensor_t * tt = NULL;
-
-  rank_info rinfo;
-  MPI_Comm_rank(MPI_COMM_WORLD, &rinfo.rank);
-  MPI_Comm_size(MPI_COMM_WORLD, &rinfo.npes);
-
-  rinfo.distribution = args.distribution;
-  for(int d=0; d < args.distribution; ++d) {
-    rinfo.dims_3d[d] = SS_MAX(args.mpi_dims[d], 1);
-  }
-
-  if(rinfo.rank == 0) {
-    print_header();
-  }
-
-  tt = mpi_tt_read(args.ifname, args.pfname, &rinfo);
-  ftensor_t * ft = (ftensor_t *) malloc(tt->nmodes * sizeof(ftensor_t));
-
-  /* In the default setting, mpi_tt_read will set rinfo distribution.
-   * Copy that back into args. TODO: make this less dumb. */
-  args.distribution = rinfo.distribution;
-  for(int m=0; m < args.distribution; ++m) {
-    args.mpi_dims[m] = rinfo.dims_3d[m];
-  }
-
-  /* print stats */
-  if(rinfo.rank == 0) {
-    mpi_global_stats(tt, &rinfo, args.ifname);
-  }
-
-  /* determine matrix distribution - this also calls tt_remove_empty() */
-  permutation_t * perm = mpi_distribute_mats(&rinfo, tt, rinfo.distribution);
-
-  /* 1D and 2D distributions require filtering because tt has nonzeros that
-   * don't belong in each ftensor */
-  if(rinfo.distribution == 1) {
-    /* compress tensor to own local coordinate system */
-    tt_remove_empty(tt);
-
-    sptensor_t * tt_filtered = tt_alloc(tt->nnz, tt->nmodes);
-    for(idx_t m=0; m < tt->nmodes; ++m) {
-      /* tt has more nonzeros than any of the modes actually need, so we need
-       * to filter them first. */
-      mpi_filter_tt_1d(m, tt, tt_filtered, rinfo.mat_start[m],
-          rinfo.mat_end[m]);
-      assert(tt_filtered->dims[m] == rinfo.mat_end[m] - rinfo.mat_start[m]);
-
-      mpi_find_owned(tt, m, &rinfo);
-      mpi_compute_ineed(&rinfo, tt, m, args.nfactors, 1);
-
-      ften_alloc(ft + m, tt_filtered, m, (int) args.opts[SPLATT_OPTION_TILE]);
-      /* sanity check on nnz */
-      idx_t totnnz;
-      MPI_Reduce(&ft[m].nnz, &totnnz, 1, MPI_DOUBLE, MPI_SUM, 0,
-          MPI_COMM_WORLD);
-      if(rinfo.rank == 0) {
-        assert(totnnz == rinfo.global_nnz);
-      }
-    } /* foreach mode */
-
-    tt_free(tt_filtered);
-
-  /* 3D distribution is simpler */
-  } else {
-    /* compress tensor to own local coordinate system */
-    tt_remove_empty(tt);
-
-    for(idx_t m=0; m < tt->nmodes; ++m) {
-      /* index into local tensor to grab owned rows */
-      mpi_find_owned(tt, m, &rinfo);
-      /* determine isend and ineed lists */
-      mpi_compute_ineed(&rinfo, tt, m, args.nfactors, 3);
-      /* fill each ftensor */
-      ften_alloc(ft + m, tt, m, (int) args.opts[SPLATT_OPTION_TILE]);
-    }
-  } /* end 3D distribution */
-
-  mpi_rank_stats(tt, &rinfo);
-
-  idx_t const nmodes = tt->nmodes;
-  tt_free(tt);
-
-  /* allocate / initialize matrices */
-  idx_t max_dim = 0;
-  /* M, the result matrix is stored at mats[MAX_NMODES] */
-  matrix_t * mats[MAX_NMODES+1];
-  matrix_t * globmats[MAX_NMODES];
-  for(idx_t m=0; m < nmodes; ++m) {
-    /* ft[:] have different dimensionalities for 1/2D but ft[m+1] is guaranteed
-     * to have the full dimensionality */
-    mats[m] = mat_rand(ft[(m+1) % nmodes].dims[m], args.nfactors);
-    max_dim = SS_MAX(max_dim, ft[(m+1) % nmodes].dims[m]);
-
-    /* for actual factor matrix */
-    globmats[m] = mat_rand(rinfo.mat_end[m] - rinfo.mat_start[m],
-        args.nfactors);
-  }
-  mats[MAX_NMODES] = mat_alloc(max_dim, args.nfactors);
-
-  val_t * lambda = (val_t *) malloc(args.nfactors * sizeof(val_t));
-
-  /* find total storage */
-  unsigned long fbytes = 0;
-  unsigned long mbytes = 0;
-  for(idx_t m=0; m < nmodes; ++m) {
-    fbytes += ften_storage(&(ft[m]));
-    mbytes += mats[m]->I * args.nfactors * sizeof(val_t);
-  }
-  /* get storage across all nodes */
-  if(rinfo.rank == 0) {
-    MPI_Reduce(MPI_IN_PLACE, &fbytes, 1, MPI_UNSIGNED_LONG, MPI_SUM, 0,
-        MPI_COMM_WORLD);
-    MPI_Reduce(MPI_IN_PLACE, &mbytes, 1, MPI_UNSIGNED_LONG, MPI_SUM, 0,
-        MPI_COMM_WORLD);
-  } else {
-    MPI_Reduce(&fbytes, NULL, 1, MPI_UNSIGNED_LONG, MPI_SUM, 0, MPI_COMM_WORLD);
-    MPI_Reduce(&mbytes, NULL, 1, MPI_UNSIGNED_LONG, MPI_SUM, 0, MPI_COMM_WORLD);
-  }
-
-  if(rinfo.rank == 0) {
-    printf("Factoring "
-           "------------------------------------------------------\n");
-    printf("NFACTORS=%"SPLATT_PF_IDX" MAXITS=%"SPLATT_PF_IDX" TOL=%0.1e ",
-        args.nfactors,
-        (idx_t) args.opts[SPLATT_OPTION_NITER],
-        args.opts[SPLATT_OPTION_TOLERANCE]);
-    printf("RANKS=%d ", rinfo.npes);
-    printf("THREADS=%"SPLATT_PF_IDX" ", (idx_t) args.opts[SPLATT_OPTION_NTHREADS]);
-    if((int) args.opts[SPLATT_OPTION_TILE] != SPLATT_NOTILE) {
-      printf("TILE=%"SPLATT_PF_IDX"x%"SPLATT_PF_IDX"x%"SPLATT_PF_IDX"\n",
-        TILE_SIZES[0], TILE_SIZES[1], TILE_SIZES[2]);
-    } else {
-      printf("TILE=NO\n");
-    }
-    char * fstorage = bytes_str(fbytes);
-    char * mstorage = bytes_str(mbytes);
-    printf("CSF-STORAGE=%s FACTOR-STORAGE=%s", fstorage, mstorage);
-    free(fstorage);
-    free(mstorage);
-    printf("\n\n");
-  }
-
-  /* do the factorization! */
-  cpd_als(ft, mats, globmats, lambda, args.nfactors, &rinfo, args.opts);
-
-  /* free up the ftensor allocations */
-  for(idx_t m=0; m < nmodes; ++m) {
-    ften_free(&(ft[m]));
-  }
-  free(ft);
-
-  /* write output */
-  if(args.write == 1) {
-    mpi_write_mats(globmats, perm, &rinfo, "mode", nmodes);
-    vec_write(lambda, args.nfactors, "lambda.mat");
-  }
-
-  /* free factor matrix allocations */
-  for(idx_t m=0;m < nmodes; ++m) {
-    mat_free(mats[m]);
-    mat_free(globmats[m]);
-  }
-  mat_free(mats[MAX_NMODES]);
-  free(lambda);
-  free(args.opts);
-
-  perm_free(perm);
-  rank_free(rinfo, nmodes);
-}
-#endif
-
-
-=======
->>>>>>> d065dcd3
 /******************************************************************************
  * SPLATT-CPD
  *****************************************************************************/
