
/******************************************************************************
 * INCLUDES
 *****************************************************************************/
#include "splatt_cmds.h"
#include "../io.h"
#include "../sptensor.h"
#include "../stats.h"
#include "../thd_info.h"
#include "../cpd/cpd.h"
#include "cmd_cpd_constraint.h"






/******************************************************************************
 * HELPER FUNCTIONS
 *****************************************************************************/



/**
* @brief Return an array with the modes specified by the 1-indexed list
*        'args'. If the list is empty, mark all of them.
*
* @param args Array of command line arguments.
* @param num_args On input, the length of 'args'. On output, the length of the
*                 returned list.
*
* @return A list of the specified modes.
*/
static idx_t * p_cmd_parse_modelist(
    char * * args,
    int * num_args)
{
  idx_t * modes = splatt_malloc(MAX_NMODES * sizeof(*modes));

  /* no args? all modes set */
  if(*num_args == 0) {
    *num_args = MAX_NMODES;

    for(idx_t m=0; m < MAX_NMODES; ++m) {
      modes[m] = m;
    }
    return modes;
  }

  for(idx_t m=0; m < MAX_NMODES; ++m) {
    modes[m] = SPLATT_MAX_NMODES;
  }


  /* parse modes */
  int mode_len = 0;
  for(int i=0; i < *num_args; ++i) {
    idx_t mode = strtoull(args[i], NULL, 10) - 1;
    assert(mode < MAX_NMODES);
    
    modes[mode_len++] = mode;
  }

  /* store length */
  *num_args = mode_len;

  return modes;
}


/**
* @brief Split 'cmd_arg' into strings using ',' as a delimiter. split_args[]
*        must already exist and be at least of length MAX_NMODES*2.
*
* @param cmd_arg The string to split.
* @param[out] split_args The list of split strings. NOTE: must be freed.
* @param[out] num_args The length of split_args.
*/
static void p_split_args(
    char * cmd_arg,
    char * * split_args,
    int * num_args)
{
  int N = 0;

  char * ptr = strtok(cmd_arg, ",");
  while(ptr != NULL) {
    /* copy arg */
    split_args[N] = splatt_malloc(strlen(ptr)+1);
    strcpy(split_args[N], ptr);
    ++N;

    /* next arg */
    ptr = strtok(NULL, ",");
  }

  *num_args = N;
}



/**
* @brief Parse an argument from argp and attempt to add a constraint to 'cpd'.
*        Returns true on success.
*
* @param cmd_arg The argument string. E.g., 'l1,1e-2,3,4'.
* @param valid_cmds An array of valid constaints.
* @param[out] cpd The CPD options structure to modify.
*
* @return Whether the addition was successful (if it is well-formed and valid).
*/
static bool p_add_constraint(
    char * cmd_arg,
    constraint_cmd * valid_cmds,
    splatt_cpd_opts * opts)
{
  bool success = true;

  /* split args on ',' */
  char * arg_buf[MAX_NMODES * 2];
  int num_args;
  p_split_args(cmd_arg, arg_buf, &num_args);

  /* +1 and -1 so we skip the name */
  int mode_len = num_args - 1;
  idx_t * modes = p_cmd_parse_modelist(arg_buf+1, &mode_len);

  /* Search for the constraint and call the handle. */
  for(int c=0; valid_cmds[c].name != NULL; ++c) {
    if(strcmp(arg_buf[0], valid_cmds[c].name) == 0) {
      success = valid_cmds[c].handle(opts, modes, mode_len);
      goto CLEANUP;
    }
  }
  /* ERROR */
  fprintf(stderr, "SPLATT: constraint '%s' not found.\n", arg_buf[0]);
  success = false;

  CLEANUP:
  splatt_free(modes);
  for(int c=0; c < num_args; ++c) {
    splatt_free(arg_buf[c]);
  }

  return success;
}



/**
* @brief Parse an argument from argp and attempt to add a regularization to
*        'cpd'.  Returns true on success.
*
* @param cmd_arg The argument string. E.g., 'l1,1e-2,3,4'.
* @param valid_cmds An array of valid regularizations.
* @param[out] cpd The CPD options structure to modify.
*
* @return Whether the addition was successful (if it is well-formed and valid).
*/
static bool p_add_regularization(
    char * cmd_arg,
    regularization_cmd * valid_cmds,
    splatt_cpd_opts * opts)
{
  bool success = true;
  idx_t * modes = NULL;

  /* split args on ',' */
  char * arg_buf[MAX_NMODES * 2];
  int num_args;
  p_split_args(cmd_arg, arg_buf, &num_args);

  if(num_args < 2) {
    fprintf(stderr, "SPLATT: regularizations require 'MULT' parameter.\n");
    success = false;
    goto CLEANUP;
  }

  val_t const multiplier = strtod(arg_buf[1], NULL);

  /* +2 and -2 so we skip the name and multiplier */
  int mode_len = num_args - 2;
  modes = p_cmd_parse_modelist(arg_buf+2, &mode_len);

  /* Search for the regularization and call the handle. */
  for(int c=0; valid_cmds[c].name != NULL; ++c) {
    if(strcmp(arg_buf[0], valid_cmds[c].name) == 0) {
      success = valid_cmds[c].handle(opts, multiplier, modes, mode_len);
      goto CLEANUP;
    }
  }
  /* ERROR */
  fprintf(stderr, "SPLATT: regularization '%s' not found.\n", arg_buf[0]);
  success = false;

  CLEANUP:
  splatt_free(modes);
  for(int c=0; c < num_args; ++c) {
    splatt_free(arg_buf[c]);
  }

  return success;
}



/******************************************************************************
 * SPLATT CPD
 *****************************************************************************/
static char cpd_args_doc[] = "TENSOR";
static char cpd_doc[] =
  "splatt-cpd -- Compute the CPD of a sparse tensor.\n";

<<<<<<< HEAD

/* start above non-printable ASCII */
enum
{
  LONG_SEED = 127,
  LONG_NOWRITE,
  LONG_TILE,
  LONG_TOL,

  /* constraints and regularizations*/
  LONG_CON,
  LONG_REG,

  /* ADMM tuning */
  LONG_INNER_ITS,
  LONG_INNER_TOL,
};

/* option groupings */
enum
{
  CMD_GROUP_CPD,
  CMD_GROUP_PERFORMANCE,
  CMD_GROUP_CONSTRAINT,
  CMD_GROUP_ADMM,
};


static struct argp_option cpd_options[] = {
  /* override help so we can use -h instead of -? */
  {"help", 'h', 0, 0, "Give this help list."},

  {"seed", LONG_SEED, "SEED", 0, "random seed (default: system time)"},
  {"iters", 'i', "#ITS", 0, "maximum number of outer iterations (default: 200)"},
  {"tol", LONG_TOL, "TOLERANCE", 0, "convergence tolerance (default: 1e-5)"},

  {"rank", 'r', "RANK", 0, "rank of factorization (default: 10)"},
  {"stem", 's', "PATH", 0, "file stem for output files (default: ./)"},
  {"nowrite", LONG_NOWRITE, 0, 0, "do not write output to file"},
=======
#define TT_CSF 250
#define TT_REG 251
#define TT_SEED 252
#define TT_NOWRITE 253
#define TT_TOL 254
#define TT_TILE 255
static struct argp_option cpd_options[] = {
  {"iters", 'i', "NITERS", 0, "maximum number of iterations to use (default: 50)"},
  {"tol", TT_TOL, "TOLERANCE", 0, "minimum change for convergence (default: 1e-5)"},
  {"reg", TT_REG, "REGULARIZATION", 0, "regularization parameter (default: 0)"},
  {"rank", 'r', "RANK", 0, "rank of decomposition to find (default: 10)"},
  {"threads", 't', "NTHREADS", 0, "number of threads to use (default: #cores)"},
  {"csf", TT_CSF, "#CSF", 0, "how many CSF to use? {one,two,all} default: two"},
  {"tile", TT_TILE, 0, 0, "use tiling during SPLATT"},
  {"nowrite", TT_NOWRITE, 0, 0, "do not write output to file"},
  {"seed", TT_SEED, "SEED", 0, "random seed (default: system time)"},
>>>>>>> ee0bb1c1
  {"verbose", 'v', 0, 0, "turn on verbose output (default: no)"},

  {"threads", 't', "#THREADS", 0, "number of threads (default: ${OMP_NUM_THREADS})", CMD_GROUP_PERFORMANCE},
  {"tile", LONG_TILE, 0, 0, "use tiling during MTTKRP", CMD_GROUP_PERFORMANCE},

  {0, 0, 0, 0, CPD_CONSTRAINT_DOC, CMD_GROUP_CONSTRAINT},
  {"con", LONG_CON, "CON[,MODELIST]", 0, "constrained factorization", CMD_GROUP_CONSTRAINT},
  {"reg", LONG_REG, "REG,MULT[,MODELIST]", 0, "regularized factorization", CMD_GROUP_CONSTRAINT},


  {0, 0, 0, 0, "Options for tuning ADMM behavior:", CMD_GROUP_ADMM},
  {"inner-its", LONG_INNER_ITS, "#ITS", 0,
      "maximum number of inner ADMM iterations to use (default: 50)", CMD_GROUP_ADMM},
  {"inner-tol", LONG_INNER_TOL, "TOLERANCE", 0,
      "convergence tolerance of inner ADMM iterations (default: 1e-2)", CMD_GROUP_ADMM},
  {"block", 'b', "#ROWS", 0, "number of rows per ADMM block "
      "(applicable for row-separable constraints; default: 50)", CMD_GROUP_ADMM},
  { 0 }
};


typedef struct
{
  char * ifname;   /** file that we read the tensor from */
  char * stem;   /** file stem */
  bool write;      /** do we write output to file? */
  double * opts;   /** splatt_cpd options */
  idx_t nfactors;

  splatt_global_opts * global_opts;
  splatt_cpd_opts    * cpd_opts;
} cpd_cmd_args;


/**
* @brief Fill a cpd_opts struct with default values.
*
* @param args The cpd_opts struct to fill.
*/
static void default_cpd_opts(
  cpd_cmd_args * args)
{
  args->opts = splatt_default_opts();

  args->global_opts = splatt_alloc_global_opts();
  args->cpd_opts = splatt_alloc_cpd_opts();

  args->ifname    = NULL;
  args->stem = NULL;
  args->write     = true;
  args->nfactors  = 10;
}



static error_t parse_cpd_opt(
  int key,
  char * arg,
  struct argp_state * state)
{
  cpd_cmd_args * args = state->input;
  char * buf;
  int cnt = 0;

  /* -i=50 should also work... */
  if(arg != NULL && arg[0] == '=') {
    ++arg;
  }

  val_t scale = 0.;
  idx_t mode = MAX_NMODES;
  idx_t size = 0;

  switch(key) {
  case 'h':
    argp_state_help(state, stdout, ARGP_HELP_STD_HELP);
    break;

  case 'i':
    args->cpd_opts->max_iterations = strtoull(arg, &arg, 10);
    break;
  case LONG_TOL:
    args->cpd_opts->tolerance = atof(arg);
    break;

  case 't':
    args->global_opts->num_threads = atoi(arg);
    splatt_omp_set_num_threads(args->global_opts->num_threads);
    break;

  case 'v':
    timer_inc_verbose();
    if(args->global_opts->verbosity < SPLATT_VERBOSITY_MAX) {
      args->global_opts->verbosity += 1;
    }
    break;

  case LONG_TILE:
    args->opts[SPLATT_OPTION_TILE] = SPLATT_DENSETILE;
    break;
  case LONG_NOWRITE:
    args->write = false;
    break;
  case 's':
    args->stem = arg;
    break;
<<<<<<< HEAD
  case 'r':
    args->nfactors = strtoull(arg, &arg, 10);
=======
  case TT_CSF:
    if(strcmp("one", arg) == 0) {
      args->opts[SPLATT_OPTION_CSF_ALLOC] = SPLATT_CSF_ONEMODE;
    } else if(strcmp("two", arg) == 0) {
      args->opts[SPLATT_OPTION_CSF_ALLOC] = SPLATT_CSF_TWOMODE;
    } else if(strcmp("all", arg) == 0) {
      args->opts[SPLATT_OPTION_CSF_ALLOC] = SPLATT_CSF_ALLMODE;
    } else {
      fprintf(stderr, "SPLATT: --csf option '%s' not recognized.\n", arg);
      argp_usage(state);
    }
>>>>>>> ee0bb1c1
    break;

  case LONG_SEED:
    args->global_opts->random_seed = atoi(arg);
    srand(args->global_opts->random_seed);
    break;

  /* ADMM tuning */
  case LONG_INNER_ITS:
    args->cpd_opts->max_inner_iterations = strtoull(arg, &arg, 10);
    break;
  case LONG_INNER_TOL:
    args->cpd_opts->inner_tolerance = atof(arg);
    break;
  case 'b':
    size = strtoull(arg, &arg, 10);
    for(idx_t m=0; m < MAX_NMODES; ++m) {
      args->cpd_opts->chunk_sizes[m] = size;
    }
    break;

  /* constraints */
  case LONG_CON:
    if(!p_add_constraint(arg, constraint_cmds, args->cpd_opts)) {
      argp_state_help(state, stdout, ARGP_HELP_EXIT_ERR);
    }
    break;
  case LONG_REG:
    if(!p_add_regularization(arg, regularization_cmds, args->cpd_opts)) {
      argp_state_help(state, stdout, ARGP_HELP_EXIT_ERR);
    }
    break;


  case ARGP_KEY_ARG:
    if(args->ifname != NULL) {
      argp_usage(state);
      break;
    }
    args->ifname = arg;
    break;
  case ARGP_KEY_END:
    if(args->ifname == NULL) {
      argp_usage(state);
      break;
    }
  }
  return 0;
}

static struct argp cpd_argp =
  {cpd_options, parse_cpd_opt, cpd_args_doc, cpd_doc};




/******************************************************************************
 * SPLATT-CPD
 *****************************************************************************/

int splatt_cpd_cmd2(
  int argc,
  char ** argv)
{
  print_header();

  cpd_cmd_args args;
  default_cpd_opts(&args);
  argp_parse(&cpd_argp, argc, argv, ARGP_IN_ORDER | ARGP_NO_HELP, 0, &args);

  sptensor_t * tt = tt_read(args.ifname);
  if(tt == NULL) {
    return SPLATT_ERROR_BADINPUT;
  }

  stats_tt(tt, args.ifname, STATS_BASIC, 0, NULL);

  if(args.global_opts->verbosity > SPLATT_VERBOSITY_NONE) {
    cpd_stats2(args.nfactors, tt->nmodes, args.cpd_opts, args.global_opts);
  }

  splatt_csf * csf = splatt_csf_alloc(tt, args.opts);
  tt_free(tt);

  splatt_kruskal * factored = splatt_alloc_cpd(csf, args.nfactors);

  /* do the factorization */
  splatt_cpd(csf, args.nfactors, args.cpd_opts, args.global_opts, factored);

  /* write output */
  if(args.write) {
    char * lambda_name = splatt_malloc(512 * sizeof(*lambda_name));
    if(args.stem) {
      sprintf(lambda_name, "%s.lambda.mat", args.stem);
    } else {
      sprintf(lambda_name, "lambda.mat");
    }
    vec_write(factored->lambda, args.nfactors, lambda_name);
    splatt_free(lambda_name);


    for(idx_t m=0; m < csf->nmodes; ++m) {
      char * matfname = splatt_malloc(512 * sizeof(*matfname));
      if(args.stem) {
        sprintf(matfname, "%s.mode%"SPLATT_PF_IDX".mat", args.stem, m+1);
      } else {
        sprintf(matfname, "mode%"SPLATT_PF_IDX".mat", m+1);
      }

      matrix_t tmpmat;
      mat_fillptr(&tmpmat, factored->factors[m], csf->dims[m],args.nfactors,1);
      mat_write(&tmpmat, matfname);
      splatt_free(matfname);
    }
  }

  /* cleanup */
  splatt_free_cpd(factored);
  splatt_free_csf(csf, args.opts);
  splatt_free_opts(args.opts);
  splatt_free_cpd_opts(args.cpd_opts);
  splatt_free_global_opts(args.global_opts);

  return EXIT_SUCCESS;
}



<|MERGE_RESOLUTION|>--- conflicted
+++ resolved
@@ -211,8 +211,6 @@
 static char cpd_doc[] =
   "splatt-cpd -- Compute the CPD of a sparse tensor.\n";
 
-<<<<<<< HEAD
-
 /* start above non-printable ASCII */
 enum
 {
@@ -220,6 +218,8 @@
   LONG_NOWRITE,
   LONG_TILE,
   LONG_TOL,
+
+  LONG_CSF,
 
   /* constraints and regularizations*/
   LONG_CON,
@@ -246,32 +246,22 @@
 
   {"seed", LONG_SEED, "SEED", 0, "random seed (default: system time)"},
   {"iters", 'i', "#ITS", 0, "maximum number of outer iterations (default: 200)"},
-  {"tol", LONG_TOL, "TOLERANCE", 0, "convergence tolerance (default: 1e-5)"},
 
   {"rank", 'r', "RANK", 0, "rank of factorization (default: 10)"},
   {"stem", 's', "PATH", 0, "file stem for output files (default: ./)"},
   {"nowrite", LONG_NOWRITE, 0, 0, "do not write output to file"},
-=======
-#define TT_CSF 250
-#define TT_REG 251
-#define TT_SEED 252
-#define TT_NOWRITE 253
-#define TT_TOL 254
-#define TT_TILE 255
-static struct argp_option cpd_options[] = {
+
   {"iters", 'i', "NITERS", 0, "maximum number of iterations to use (default: 50)"},
-  {"tol", TT_TOL, "TOLERANCE", 0, "minimum change for convergence (default: 1e-5)"},
-  {"reg", TT_REG, "REGULARIZATION", 0, "regularization parameter (default: 0)"},
+  {"tol", LONG_TOL, "TOLERANCE", 0, "convergence tolerance (default: 1e-5)"},
   {"rank", 'r', "RANK", 0, "rank of decomposition to find (default: 10)"},
+  {"nowrite", LONG_NOWRITE, 0, 0, "do not write output to file"},
+  {"seed", LONG_SEED, "SEED", 0, "random seed (default: system time)"},
+
+  {"verbose", 'v', 0, 0, "turn on verbose output (default: no)"},
+
+  {"threads", 't', "#THREADS", 0, "number of threads (default: ${OMP_NUM_THREADS})", CMD_GROUP_PERFORMANCE},
   {"threads", 't', "NTHREADS", 0, "number of threads to use (default: #cores)"},
-  {"csf", TT_CSF, "#CSF", 0, "how many CSF to use? {one,two,all} default: two"},
-  {"tile", TT_TILE, 0, 0, "use tiling during SPLATT"},
-  {"nowrite", TT_NOWRITE, 0, 0, "do not write output to file"},
-  {"seed", TT_SEED, "SEED", 0, "random seed (default: system time)"},
->>>>>>> ee0bb1c1
-  {"verbose", 'v', 0, 0, "turn on verbose output (default: no)"},
-
-  {"threads", 't', "#THREADS", 0, "number of threads (default: ${OMP_NUM_THREADS})", CMD_GROUP_PERFORMANCE},
+  {"csf", LONG_CSF, "#CSF", 0, "how many CSF to use? {one,two,all} default: two"},
   {"tile", LONG_TILE, 0, 0, "use tiling during MTTKRP", CMD_GROUP_PERFORMANCE},
 
   {0, 0, 0, 0, CPD_CONSTRAINT_DOC, CMD_GROUP_CONSTRAINT},
@@ -375,11 +365,11 @@
   case 's':
     args->stem = arg;
     break;
-<<<<<<< HEAD
   case 'r':
     args->nfactors = strtoull(arg, &arg, 10);
-=======
-  case TT_CSF:
+    break;
+
+  case LONG_CSF:
     if(strcmp("one", arg) == 0) {
       args->opts[SPLATT_OPTION_CSF_ALLOC] = SPLATT_CSF_ONEMODE;
     } else if(strcmp("two", arg) == 0) {
@@ -390,7 +380,6 @@
       fprintf(stderr, "SPLATT: --csf option '%s' not recognized.\n", arg);
       argp_usage(state);
     }
->>>>>>> ee0bb1c1
     break;
 
   case LONG_SEED:
