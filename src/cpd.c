--- conflicted
+++ resolved
@@ -134,15 +134,6 @@
       mttkrp_csf(tensors, mats, m, thds, opts);
       timer_stop(&timers[TIMER_MTTKRP]);
 
-<<<<<<< HEAD
-#if 0
-      /* M2 = (CtC .* BtB .* ...)^-1 */
-      calc_gram_inv(m, nmodes, aTa);
-      /* A = M1 * M2 */
-      mat_matmul(m1, aTa[MAX_NMODES], mats[m]);
-#else
-=======
->>>>>>> afa1c8e3
       par_memcpy(mats[m]->vals, m1->vals, m1->I * nfactors * sizeof(val_t));
       mat_solve_normals(m, nmodes, aTa, mats[m], 0.);
 
