#ifndef SPLATT_MTTKRP_H
#define SPLATT_MTTKRP_H


/******************************************************************************
 * INCLUDES
 *****************************************************************************/
#include "base.h"
#include "matrix.h"
#include "ftensor.h"
#include "csf.h"
#include "thd_info.h"


/******************************************************************************
 * PUBLIC FUNCTIONS
 *****************************************************************************/

#define mttkrp_csf splatt_mttkrp_csf
/**
* @brief Matricized Tensor Times Khatri-Rao Product (MTTKRP) with a CSF tensor.
*        This is the primary computation involved in CPD. Output is written to
*        mats[SPLATT_MAX_NMODES].
*
*        TODO: Outputting to mats is dumb. Make the output matrix a function
*              parameter.
*
* @param tensors The CSF tensor(s) to factor.
* @param mats The output and input matrices.
* @param mode Which mode we are computing for.
* @param thds Thread structures. TODO: make this easier to allocate.
* @param ws MTTKRP workspace.
* @param opts SPLATT options. This uses SPLATT_OPTION_CSF_ALLOC.
*/
void mttkrp_csf(
  splatt_csf const * const tensors,
  matrix_t ** mats,
  idx_t const mode,
  thd_info * const thds,
  splatt_mttkrp_ws * const ws,
<<<<<<< HEAD
  splatt_global_opts const * const global_opts);
=======
  double const * const opts);
>>>>>>> 132400fe


/******************************************************************************
 * DEPRECATED FUNCTIONS
 *****************************************************************************/

void mttkrp_splatt(
  ftensor_t const * const ft,
  matrix_t ** mats,
  idx_t const mode,
  thd_info * const thds,
  idx_t const nthreads);

void mttkrp_splatt_sync_tiled(
  ftensor_t const * const ft,
  matrix_t ** mats,
  idx_t const mode,
  thd_info * const thds,
  idx_t const nthreads);

void mttkrp_splatt_coop_tiled(
  ftensor_t const * const ft,
  matrix_t ** mats,
  idx_t const mode,
  thd_info * const thds,
  idx_t const nthreads);

void mttkrp_giga(
  spmatrix_t const * const spmat,
  matrix_t ** mats,
  idx_t const mode,
  val_t * const scratch);

void mttkrp_ttbox(
  sptensor_t const * const tt,
  matrix_t ** mats,
  idx_t const mode,
  val_t * const scratch);

void mttkrp_stream(
  sptensor_t const * const tt,
  matrix_t ** mats,
  idx_t const mode);

#endif<|MERGE_RESOLUTION|>--- conflicted
+++ resolved
@@ -38,11 +38,8 @@
   idx_t const mode,
   thd_info * const thds,
   splatt_mttkrp_ws * const ws,
-<<<<<<< HEAD
   splatt_global_opts const * const global_opts);
-=======
-  double const * const opts);
->>>>>>> 132400fe
+
 
 
 /******************************************************************************
