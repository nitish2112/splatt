

/******************************************************************************
 * INCLUDES
 *****************************************************************************/
#include <omp.h>

#include "base.h"
#include "util.h"

#include <omp.h>


/******************************************************************************
 * PUBLIC FUNCTIONS
 *****************************************************************************/
val_t rand_val(void)
{
  /* TODO: modify this to work based on the size of idx_t */
  val_t v =  1.0 * ((val_t) rand() / (val_t) RAND_MAX);
  if(rand() % 2 == 0) {
    v *= -1;
  }
  return v;
}


idx_t rand_idx(void)
{
  /* TODO: modify this to work based on the size of idx_t */
  return (idx_t) (rand() << 16) | rand();
}


void fill_rand(
  val_t * const restrict vals,
  idx_t const nelems)
{
  for(idx_t i=0; i < nelems; ++i) {
    vals[i] = rand_val();
  }
}


char * bytes_str(
  size_t const bytes)
{
  double size = (double)bytes;
  int suff = 0;
  const char *suffix[5] = {"B", "KB", "MB", "GB", "TB"};
  while(size > 1024 && suff < 5) {
    size /= 1024.;
    ++suff;
  }
  char * ret = NULL;
  if(asprintf(&ret, "%0.2f%s", size, suffix[suff]) == -1) {
    fprintf(stderr, "SPLATT: asprintf failed with %zu bytes.\n", bytes);
    ret = NULL;
  }
  return ret;
}



idx_t argmax_elem(
  idx_t const * const arr,
  idx_t const N)
{
  idx_t mkr = 0;
  for(idx_t i=1; i < N; ++i) {
    if(arr[i] > arr[mkr]) {
      mkr = i;
    }
  }
  return mkr;
}


idx_t argmin_elem(
  idx_t const * const arr,
  idx_t const N)
{
  idx_t mkr = 0;
  for(idx_t i=1; i < N; ++i) {
    if(arr[i] < arr[mkr]) {
      mkr = i;
    }
  }
  return mkr;
}


int * get_primes(
  int N,
  int * nprimes)
{
  int size = 10;
  int * p = (int *) splatt_malloc(size * sizeof(int));
  int np = 0;

  while(N != 1) {
    int i;
    for(i=2; i <= N; ++i) {
      if(N % i == 0) {
        /* found the next prime */
        break;
      }
    }

    /* realloc if necessary */
    if(size == np) {
      p = (int *) realloc(p, size * 2 * sizeof(int));
    }

    p[np++] = i;
    N /= i;
  }

  *nprimes = np;
  return p;
}


<<<<<<< HEAD
=======

>>>>>>> fc60fbb9
void par_memcpy(
    void * const restrict dst,
    void const * const restrict src,
    size_t const bytes)
{
  #pragma omp parallel
  {
    int nthreads = omp_get_num_threads();
    int tid = omp_get_thread_num();

    size_t n_per_thread = (bytes + nthreads - 1)/nthreads;
    size_t n_begin = SS_MIN(n_per_thread * tid, bytes);
    size_t n_end = SS_MIN(n_begin + n_per_thread, bytes);

    memcpy((char *)dst + n_begin, (char *)src + n_begin, n_end - n_begin);
  }
}

<|MERGE_RESOLUTION|>--- conflicted
+++ resolved
@@ -121,10 +121,6 @@
 }
 
 
-<<<<<<< HEAD
-=======
-
->>>>>>> fc60fbb9
 void par_memcpy(
     void * const restrict dst,
     void const * const restrict src,
