--- conflicted
+++ resolved
@@ -1211,14 +1211,10 @@
   thd_info * const thds,
   double const * const opts)
 {
-<<<<<<< HEAD
   timer_start(&timers[TIMER_MTTKRP]);
-  p_init_locks();
-=======
   if(pool == NULL) {
     pool = mutex_alloc();
   }
->>>>>>> f97221c0
 
   /* clear output matrix */
   matrix_t * const M = mats[MAX_NMODES];
