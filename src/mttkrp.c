
/******************************************************************************
 * INCLUDES
 *****************************************************************************/
#include "base.h"
#include "mttkrp.h"
#include "thd_info.h"
#include "tile.h"
#include "util.h"

#include "mutex_pool.h"


/* XXX: this is a memory leak until cpd_ws is added/freed. */
static mutex_pool * pool = NULL;



/**
* @brief Function pointer that performs MTTKRP on a tile of a CSF tree.
*
* @param ct The CSF tensor.
* @param tile_id The tile to process.
* @param mats The matrices.
* @param mode The output mode.
* @param thds Thread structures.
* @param partition A partitioning of the slices in the tensor, to distribute
*                  to threads. Use the thread ID to decide which slices to
*                  process. This may be NULL, in that case simply process all
*                  slices.
*/
typedef void (* csf_mttkrp_func)(
    splatt_csf const * const ct,
    idx_t const tile_id,
    matrix_t ** mats,
    idx_t const mode,
    thd_info * const thds,
    idx_t const * const partition);




/******************************************************************************
 * PRIVATE FUNCTIONS
 *****************************************************************************/
<<<<<<< HEAD



/**
* @brief Map MTTKRP functions onto a (possibly tiled) CSF tensor. This function
*        will handle any scheduling required with a partially tiled tensor.
*
* @param tensors An array of CSF representations. tensors[csf_id] is processed.
* @param csf_id Which tensor are we processing?
* @param atomic_func An MTTKRP function which atomically updates the output.
* @param nosync_func An MTTKRP function which does not atomically update.
* @param mats The matrices, with the output stored in mats[MAX_NMODES].
* @param mode Which mode of 'tensors' is the output (not CSF depth).
* @param thds Thread structures.
* @param ws MTTKRP workspace.
*/
static void p_schedule_tiles(
    splatt_csf const * const tensors,
    idx_t const csf_id,
    csf_mttkrp_func atomic_func,
    csf_mttkrp_func nosync_func,
    matrix_t ** mats,
    idx_t const mode,
    thd_info * const thds,
    splatt_mttkrp_ws * const ws)
{
  splatt_csf const * const csf = &(tensors[csf_id]);
  idx_t const nmodes = csf->nmodes;
  idx_t const depth = nmodes - 1;

  /* Store this in case we privatize */
  val_t * restrict global_output = mats[MAX_NMODES]->vals;

  #pragma omp parallel
  {
    int const tid = splatt_omp_get_thread_num();
    timer_start(&thds[tid].ttime);
    idx_t const * const tile_partition = ws->tile_partition[csf_id];
    idx_t const * const tree_partition = ws->tree_partition[csf_id];

    idx_t const nrows = mats[mode]->I;
    idx_t const ncols = mats[mode]->J;

    /* Give each thread its own private buffer and overwrite atomic
     * function. */
    if(ws->is_privatized[mode]) {
      mats[MAX_NMODES]->vals = ws->privatize_buffer[tid];
      memset(ws->privatize_buffer[tid], 0,
          nrows * ncols * sizeof(**(ws->privatize_buffer)));

      /*
       * Don't use atomics if we privatized.
       */
      atomic_func = nosync_func;
    }

    /*
     * Distribute tiles to threads in some fashion.
     */
    if(csf->ntiles > 1) {
      /* We parallelize across tiles, and thus should not distribute within a
       * tree. This may change if we instead 'split' tiles across a few
       * threads. */
      assert(tree_partition == NULL);

      /* mode is actually tiled -- avoid synchronization */
      if(csf->tile_dims[mode] > 1) {
        idx_t tile_id = 0;

        /* foreach layer of tiles */
        #pragma omp for schedule(dynamic, 1) nowait
        for(idx_t t=0; t < csf->tile_dims[mode]; ++t) {
          tile_id =
              get_next_tileid(TILE_BEGIN, csf->tile_dims, nmodes, mode, t);
          while(tile_id != TILE_END) {
            nosync_func(csf, tile_id, mats, mode, thds, tree_partition);
            tile_id =
              get_next_tileid(tile_id, csf->tile_dims, nmodes, mode, t);
          }
        }
=======


/**
* @brief Perform a reduction on thread-local MTTKRP outputs.
*
* @param ws MTTKRP workspace containing thread-local outputs.
* @param global_output The global MTTKRP output we are reducing into.
* @param nrows The number of rows in the MTTKRP.
* @param ncols The number of columns in the MTTKRP.
*/
static void p_reduce_privatized(
    splatt_mttkrp_ws * const ws,
    val_t * const restrict global_output,
    idx_t const nrows,
    idx_t const ncols)
{
  /* Ensure everyone has completed their local MTTKRP. */
  #pragma omp barrier

  sp_timer_t reduction_timer;
  timer_fstart(&reduction_timer);

  int const tid = splatt_omp_get_thread_num();

  idx_t const num_threads = splatt_omp_get_num_threads();
  idx_t const elem_per_thread = (nrows * ncols) / num_threads;
  idx_t const start = tid * elem_per_thread;
  idx_t const stop  = ((idx_t)tid == num_threads-1) ?
     (nrows * ncols) : (tid + 1) * elem_per_thread;

  /* reduction */
  for(idx_t t=0; t < num_threads; ++t){
    val_t const * const restrict thread_buf = ws->privatize_buffer[t];
    for(idx_t x=start; x < stop; ++x) {
      global_output[x] += thread_buf[x];
    }
  }

  timer_stop(&reduction_timer);
  #pragma omp master
  ws->reduction_time = reduction_timer.seconds;
}
>>>>>>> 132400fe

      /* tiled, but not this mode. Atomics are still necessary. */
      } else {
        for(idx_t tile_id = tile_partition[tid];
                  tile_id < tile_partition[tid+1]; ++tile_id) {
          atomic_func(csf, tile_id, mats, mode, thds, tree_partition);
        }
      }

    /*
     * Untiled, parallelize within kernel.
     */
    } else {
      assert(tree_partition != NULL);
      atomic_func(csf, 0, mats, mode, thds, tree_partition);
    }
    timer_stop(&thds[tid].ttime);

<<<<<<< HEAD

    /*
     * If we used privatization, perform a reduction.
     */
    if(ws->is_privatized[mode]) {
      /* Ensure everyone has completed their local MTTKRP. */
      #pragma omp barrier

      sp_timer_t reduction_timer;
      timer_fstart(&reduction_timer);

      idx_t const num_threads = splatt_omp_get_num_threads();
      idx_t const elem_per_thread = (nrows * ncols) / num_threads;
      idx_t const start = tid * elem_per_thread;
      idx_t const stop  = ((idx_t)tid == num_threads-1) ?
         (nrows * ncols) : (tid + 1) * elem_per_thread;

      /* reduction */
      for(idx_t t=0; t < num_threads; ++t){
        val_t const * const restrict thread_buf = ws->privatize_buffer[t];
        for(idx_t x=start; x < stop; ++x) {
          global_output[x] += thread_buf[x];
        }
      }

      timer_stop(&reduction_timer);
      #pragma omp master
      {
        /* restore pointer */
        mats[MAX_NMODES]->vals = global_output;
        ws->reduction_time = reduction_timer.seconds;
      }
    } /* if privatized */
  } /* end omp parallel */
=======
/**
* @brief Map MTTKRP functions onto a (possibly tiled) CSF tensor. This function
*        will handle any scheduling required with a partially tiled tensor.
*
* @param tensors An array of CSF representations. tensors[csf_id] is processed.
* @param csf_id Which tensor are we processing?
* @param atomic_func An MTTKRP function which atomically updates the output.
* @param nosync_func An MTTKRP function which does not atomically update.
* @param mats The matrices, with the output stored in mats[MAX_NMODES].
* @param mode Which mode of 'tensors' is the output (not CSF depth).
* @param thds Thread structures.
* @param ws MTTKRP workspace.
*/
static void p_schedule_tiles(
    splatt_csf const * const tensors,
    idx_t const csf_id,
    csf_mttkrp_func atomic_func,
    csf_mttkrp_func nosync_func,
    matrix_t ** mats,
    idx_t const mode,
    thd_info * const thds,
    splatt_mttkrp_ws * const ws)
{
  splatt_csf const * const csf = &(tensors[csf_id]);
  idx_t const nmodes = csf->nmodes;
  idx_t const depth = nmodes - 1;

  idx_t const nrows = mats[mode]->I;
  idx_t const ncols = mats[mode]->J;

  /* Store old pointer */
  val_t * const restrict global_output = mats[MAX_NMODES]->vals;

  #pragma omp parallel
  {
    int const tid = splatt_omp_get_thread_num();
    timer_start(&thds[tid].ttime);
    idx_t const * const tile_partition = ws->tile_partition[csf_id];
    idx_t const * const tree_partition = ws->tree_partition[csf_id];

    /*
     * We may need to edit mats[MAX_NMODES]->vals, so create a private copy of
     * the pointers to edit. (NOT actual factors).
     */
    matrix_t * mats_priv[MAX_NMODES+1];
    for(idx_t m=0; m < MAX_NMODES; ++m) {
      mats_priv[m] = mats[m];
    }
    /* each thread gets separate structure, but do a shallow copy */
    mats_priv[MAX_NMODES] = splatt_malloc(sizeof(**mats_priv));
    *(mats_priv[MAX_NMODES]) = *(mats[MAX_NMODES]);

    /* Give each thread its own private buffer and overwrite atomic
     * function. */
    if(ws->is_privatized[mode]) {
      /* change (thread-private!) output structure */
      memset(ws->privatize_buffer[tid], 0,
          nrows * ncols * sizeof(**(ws->privatize_buffer)));
      mats_priv[MAX_NMODES]->vals = ws->privatize_buffer[tid];

      /* Don't use atomics if we privatized. */
      atomic_func = nosync_func;
    }


    /*
     * Distribute tiles to threads in some fashion.
     */
    if(csf->ntiles > 1) {
      /* We parallelize across tiles, and thus should not distribute within a
       * tree. This may change if we instead 'split' tiles across a few
       * threads. */
      assert(tree_partition == NULL);

      /* mode is actually tiled -- avoid synchronization */
      if(csf->tile_dims[mode] > 1) {
        idx_t tile_id = 0;

        /* foreach layer of tiles */
        #pragma omp for schedule(dynamic, 1) nowait
        for(idx_t t=0; t < csf->tile_dims[mode]; ++t) {
          tile_id =
              get_next_tileid(TILE_BEGIN, csf->tile_dims, nmodes, mode, t);
          while(tile_id != TILE_END) {
            nosync_func(csf, tile_id, mats_priv, mode, thds, tree_partition);
            tile_id =
              get_next_tileid(tile_id, csf->tile_dims, nmodes, mode, t);
          }
        }

      /* tiled, but not this mode. Atomics are still necessary. */
      } else {
        for(idx_t tile_id = tile_partition[tid];
                  tile_id < tile_partition[tid+1]; ++tile_id) {
          atomic_func(csf, tile_id, mats_priv, mode, thds, tree_partition);
        }
      }

    /*
     * Untiled, parallelize within kernel.
     */
    } else {
      assert(tree_partition != NULL);
      atomic_func(csf, 0, mats_priv, mode, thds, tree_partition);
    }
    timer_stop(&thds[tid].ttime);


    /* If we used privatization, perform a reduction. */
    if(ws->is_privatized[mode]) {
      p_reduce_privatized(ws, global_output, nrows, ncols);
    }

    splatt_free(mats_priv[MAX_NMODES]);
  } /* end omp parallel */

  /* restore pointer */
  mats[MAX_NMODES]->vals = global_output;
>>>>>>> 132400fe
}


/**
* @brief Should a certain mode should be privatized to avoid locks?
*
* @param csf The tensor (just used for dimensions).
* @param mode The mode we are processing.
* @param opts Options, storing the # threads and the threshold.
*
* @return true, if we should privatize.
*/
static bool p_is_privatized(
    splatt_csf const * const csf,
    idx_t const mode,
    double const * const opts)
{
  idx_t const length = csf->dims[mode];
  idx_t const nthreads = (idx_t) opts[SPLATT_OPTION_NTHREADS];
  double const thresh = opts[SPLATT_OPTION_PRIVTHRESH];

  /* don't bother if it is not multithreaded. */
  if(nthreads == 1) {
    return false;
  }

  return (double)(length * nthreads) <= (thresh * (double)csf->nnz);
}



static inline void p_add_hada_clear(
  val_t * const restrict out,
  val_t * const restrict a,
  val_t const * const restrict b,
  idx_t const nfactors)
{
  for(idx_t f=0; f < nfactors; ++f) {
    out[f] += a[f] * b[f];
    a[f] = 0;
  }
}


static inline void p_assign_hada(
  val_t * const restrict out,
  val_t const * const restrict a,
  val_t const * const restrict b,
  idx_t const nfactors)
{
  for(idx_t f=0; f < nfactors; ++f) {
    out[f] = a[f] * b[f];
  }
}


static inline void p_csf_process_fiber_lock(
  val_t * const leafmat,
  val_t const * const restrict accumbuf,
  idx_t const nfactors,
  idx_t const start,
  idx_t const end,
  idx_t const * const restrict inds,
  val_t const * const restrict vals)
{
  for(idx_t jj=start; jj < end; ++jj) {
    val_t * const restrict leafrow = leafmat + (inds[jj] * nfactors);
    val_t const v = vals[jj];
    mutex_set_lock(pool, inds[jj]);
    for(idx_t f=0; f < nfactors; ++f) {
      leafrow[f] += v * accumbuf[f];
    }
    mutex_unset_lock(pool, inds[jj]);
  }
}

static inline void p_csf_process_fiber_nolock(
  val_t * const leafmat,
  val_t const * const restrict accumbuf,
  idx_t const nfactors,
  idx_t const start,
  idx_t const end,
  idx_t const * const restrict inds,
  val_t const * const restrict vals)
{
  for(idx_t jj=start; jj < end; ++jj) {
    val_t * const restrict leafrow = leafmat + (inds[jj] * nfactors);
    val_t const v = vals[jj];
    for(idx_t f=0; f < nfactors; ++f) {
      leafrow[f] += v * accumbuf[f];
    }
  }
}


static inline void p_csf_process_fiber(
  val_t * const restrict accumbuf,
  idx_t const nfactors,
  val_t const * const leafmat,
  idx_t const start,
  idx_t const end,
  idx_t const * const inds,
  val_t const * const vals)
{
  /* foreach nnz in fiber */
  for(idx_t j=start; j < end; ++j) {
    val_t const v = vals[j] ;
    val_t const * const restrict row = leafmat + (nfactors * inds[j]);
    for(idx_t f=0; f < nfactors; ++f) {
      accumbuf[f] += v * row[f];
    }
  }
}


static inline void p_propagate_up(
  val_t * const out,
  val_t * const * const buf,
  idx_t * const restrict idxstack,
  idx_t const init_depth,
  idx_t const init_idx,
  idx_t const * const * const fp,
  idx_t const * const * const fids,
  val_t const * const restrict vals,
  val_t ** mvals,
  idx_t const nmodes,
  idx_t const nfactors)
{
  /* push initial idx initialize idxstack */
  idxstack[init_depth] = init_idx;
  for(idx_t m=init_depth+1; m < nmodes; ++m) {
    idxstack[m] = fp[m-1][idxstack[m-1]];
  }

  assert(init_depth < nmodes-1);

  /* clear out accumulation buffer */
  for(idx_t f=0; f < nfactors; ++f) {
    buf[init_depth+1][f] = 0;
  }

  while(idxstack[init_depth+1] < fp[init_depth][init_idx+1]) {
    /* skip to last internal mode */
    idx_t depth = nmodes - 2;

    /* process all nonzeros [start, end) into buf[depth]*/
    idx_t const start = fp[depth][idxstack[depth]];
    idx_t const end   = fp[depth][idxstack[depth]+1];
    p_csf_process_fiber(buf[depth+1], nfactors, mvals[depth+1],
        start, end, fids[depth+1], vals);

    idxstack[depth+1] = end;

    /* exit early if there is no propagation to do... */
    if(init_depth == nmodes-2) {
      for(idx_t f=0; f < nfactors; ++f) {
        out[f] = buf[depth+1][f];
      }
      return;
    }

    /* Propagate up until we reach a node with more children to process */
    do {
      /* propagate result up and clear buffer for next sibling */
      val_t const * const restrict fibrow
          = mvals[depth] + (fids[depth][idxstack[depth]] * nfactors);
      p_add_hada_clear(buf[depth], buf[depth+1], fibrow, nfactors);

      ++idxstack[depth];
      --depth;
    } while(depth > init_depth &&
        idxstack[depth+1] == fp[depth][idxstack[depth]+1]);
  } /* end DFS */

  /* copy to out */
  for(idx_t f=0; f < nfactors; ++f) {
    out[f] = buf[init_depth+1][f];
  }
}


static void p_csf_mttkrp_root_nolock3(
  splatt_csf const * const ct,
  idx_t const tile_id,
  matrix_t ** mats,
  idx_t const mode,
  thd_info * const thds,
  idx_t const * const restrict partition)
{
  assert(ct->nmodes == 3);
  val_t const * const vals = ct->pt[tile_id].vals;

  idx_t const * const restrict sptr = ct->pt[tile_id].fptr[0];
  idx_t const * const restrict fptr = ct->pt[tile_id].fptr[1];

  idx_t const * const restrict sids = ct->pt[tile_id].fids[0];
  idx_t const * const restrict fids = ct->pt[tile_id].fids[1];
  idx_t const * const restrict inds = ct->pt[tile_id].fids[2];

  val_t const * const avals = mats[csf_depth_to_mode(ct, 1)]->vals;
  val_t const * const bvals = mats[csf_depth_to_mode(ct, 2)]->vals;
  val_t * const ovals = mats[MAX_NMODES]->vals;
  idx_t const nfactors = mats[MAX_NMODES]->J;

  int const tid = splatt_omp_get_thread_num();
  val_t * const restrict accumF = (val_t *) thds[tid].scratch[0];

  /* write to output */
  val_t * const restrict writeF = (val_t *) thds[tid].scratch[2];
  for(idx_t r=0; r < nfactors; ++r) {
    writeF[r] = 0.;
  }
<<<<<<< HEAD


=======


>>>>>>> 132400fe
  /* break up loop by partition */
  idx_t const nslices = ct->pt[tile_id].nfibs[0];
  idx_t const start = (partition != NULL) ? partition[tid]   : 0;
  idx_t const stop  = (partition != NULL) ? partition[tid+1] : nslices;
  for(idx_t s=start; s < stop; ++s) {
    idx_t const fid = (sids == NULL) ? s : sids[s];

    val_t * const restrict mv = ovals + (fid * nfactors);

    /* foreach fiber in slice */
    for(idx_t f=sptr[s]; f < sptr[s+1]; ++f) {
      /* first entry of the fiber is used to initialize accumF */
      idx_t const jjfirst  = fptr[f];
      val_t const vfirst   = vals[jjfirst];
      val_t const * const restrict bv = bvals + (inds[jjfirst] * nfactors);
      for(idx_t r=0; r < nfactors; ++r) {
        accumF[r] = vfirst * bv[r];
      }

      /* foreach nnz in fiber */
      for(idx_t jj=fptr[f]+1; jj < fptr[f+1]; ++jj) {
        val_t const v = vals[jj];
        val_t const * const restrict bv = bvals + (inds[jj] * nfactors);
        for(idx_t r=0; r < nfactors; ++r) {
          accumF[r] += v * bv[r];
        }
      }

      /* scale inner products by row of A and update to M */
      val_t const * const restrict av = avals  + (fids[f] * nfactors);
      for(idx_t r=0; r < nfactors; ++r) {
        writeF[r] += accumF[r] * av[r];
      }
    } /* foreach fiber */

    /* flush to output */
    for(idx_t r=0; r < nfactors; ++r) {
      mv[r] += writeF[r];
      writeF[r] = 0.;
    }
  } /* foreach slice (tree) */
}


static void p_csf_mttkrp_root3_locked(
  splatt_csf const * const ct,
  idx_t const tile_id,
  matrix_t ** mats,
  idx_t const mode,
  thd_info * const thds,
  idx_t const * const restrict partition)
{
  assert(ct->nmodes == 3);
  val_t const * const vals = ct->pt[tile_id].vals;

  idx_t const * const restrict sptr = ct->pt[tile_id].fptr[0];
  idx_t const * const restrict fptr = ct->pt[tile_id].fptr[1];

  idx_t const * const restrict sids = ct->pt[tile_id].fids[0];
  idx_t const * const restrict fids = ct->pt[tile_id].fids[1];
  idx_t const * const restrict inds = ct->pt[tile_id].fids[2];

  val_t const * const avals = mats[csf_depth_to_mode(ct, 1)]->vals;
  val_t const * const bvals = mats[csf_depth_to_mode(ct, 2)]->vals;
  val_t * const ovals = mats[MAX_NMODES]->vals;
  idx_t const nfactors = mats[MAX_NMODES]->J;


  int const tid = splatt_omp_get_thread_num();
  val_t * const restrict accumF = (val_t *) thds[tid].scratch[0];

  /* write to output */
  val_t * const restrict writeF = (val_t *) thds[tid].scratch[2];
  for(idx_t r=0; r < nfactors; ++r) {
    writeF[r] = 0.;
  }

  idx_t const nslices = ct->pt[tile_id].nfibs[0];
  idx_t const start = (partition != NULL) ? partition[tid]   : 0;
  idx_t const stop  = (partition != NULL) ? partition[tid+1] : nslices;
  for(idx_t s=start; s < stop; ++s) {
    /* foreach fiber in slice */
    for(idx_t f=sptr[s]; f < sptr[s+1]; ++f) {
      /* first entry of the fiber is used to initialize accumF */
      idx_t const jjfirst  = fptr[f];
      val_t const vfirst   = vals[jjfirst];
      val_t const * const restrict bv = bvals + (inds[jjfirst] * nfactors);
      for(idx_t r=0; r < nfactors; ++r) {
        accumF[r] = vfirst * bv[r];
      }

      /* foreach nnz in fiber */
      for(idx_t jj=fptr[f]+1; jj < fptr[f+1]; ++jj) {
        val_t const v = vals[jj];
        val_t const * const restrict bv = bvals + (inds[jj] * nfactors);
        for(idx_t r=0; r < nfactors; ++r) {
          accumF[r] += v * bv[r];
        }
      }

      /* scale inner products by row of A and update to M */
      val_t const * const restrict av = avals  + (fids[f] * nfactors);
      for(idx_t r=0; r < nfactors; ++r) {
        writeF[r] += accumF[r] * av[r];
      }
    }

    idx_t const fid = (sids == NULL) ? s : sids[s];
    val_t * const restrict mv = ovals + (fid * nfactors);

    /* flush to output */
    mutex_set_lock(pool, fid);
    for(idx_t r=0; r < nfactors; ++r) {
      mv[r] += writeF[r];
      writeF[r] = 0.;
    }
    mutex_unset_lock(pool, fid);
  }
}


static void p_csf_mttkrp_intl3_locked(
  splatt_csf const * const ct,
  idx_t const tile_id,
  matrix_t ** mats,
  idx_t const mode,
  thd_info * const thds,
  idx_t const * const restrict partition)
{
  assert(ct->nmodes == 3);
  val_t const * const vals = ct->pt[tile_id].vals;

  idx_t const * const restrict sptr = ct->pt[tile_id].fptr[0];
  idx_t const * const restrict fptr = ct->pt[tile_id].fptr[1];

  idx_t const * const restrict sids = ct->pt[tile_id].fids[0];
  idx_t const * const restrict fids = ct->pt[tile_id].fids[1];
  idx_t const * const restrict inds = ct->pt[tile_id].fids[2];

  val_t const * const avals = mats[csf_depth_to_mode(ct, 0)]->vals;
  val_t const * const bvals = mats[csf_depth_to_mode(ct, 2)]->vals;
  val_t * const ovals = mats[MAX_NMODES]->vals;
  idx_t const nfactors = mats[MAX_NMODES]->J;

  int const tid = splatt_omp_get_thread_num();
  val_t * const restrict accumF = (val_t *) thds[tid].scratch[0];

  idx_t const nslices = ct->pt[tile_id].nfibs[0];
  idx_t const start = (partition != NULL) ? partition[tid]   : 0;
  idx_t const stop  = (partition != NULL) ? partition[tid+1] : nslices;
  for(idx_t s=start; s < stop; ++s) {
    idx_t const fid = (sids == NULL) ? s : sids[s];

    /* root row */
    val_t const * const restrict rv = avals + (fid * nfactors);

    /* foreach fiber in slice */
    for(idx_t f=sptr[s]; f < sptr[s+1]; ++f) {
      /* first entry of the fiber is used to initialize accumF */
      idx_t const jjfirst  = fptr[f];
      val_t const vfirst   = vals[jjfirst];
      val_t const * const restrict bv = bvals + (inds[jjfirst] * nfactors);
      for(idx_t r=0; r < nfactors; ++r) {
        accumF[r] = vfirst * bv[r];
      }

      /* foreach nnz in fiber */
      for(idx_t jj=fptr[f]+1; jj < fptr[f+1]; ++jj) {
        val_t const v = vals[jj];
        val_t const * const restrict bv = bvals + (inds[jj] * nfactors);
        for(idx_t r=0; r < nfactors; ++r) {
          accumF[r] += v * bv[r];
        }
      }

      /* write to fiber row */
      val_t * const restrict ov = ovals  + (fids[f] * nfactors);
      mutex_set_lock(pool, fids[f]);
      for(idx_t r=0; r < nfactors; ++r) {
        ov[r] += rv[r] * accumF[r];
      }
      mutex_unset_lock(pool, fids[f]);
    }
  }
}


static void p_csf_mttkrp_leaf3_locked(
  splatt_csf const * const ct,
  idx_t const tile_id,
  matrix_t ** mats,
  idx_t const mode,
  thd_info * const thds,
  idx_t const * const restrict partition)
{
  assert(ct->nmodes == 3);
  val_t const * const vals = ct->pt[tile_id].vals;

  idx_t const * const restrict sptr = ct->pt[tile_id].fptr[0];
  idx_t const * const restrict fptr = ct->pt[tile_id].fptr[1];

  idx_t const * const restrict sids = ct->pt[tile_id].fids[0];
  idx_t const * const restrict fids = ct->pt[tile_id].fids[1];
  idx_t const * const restrict inds = ct->pt[tile_id].fids[2];

  val_t const * const avals = mats[csf_depth_to_mode(ct, 0)]->vals;
  val_t const * const bvals = mats[csf_depth_to_mode(ct, 1)]->vals;
  val_t * const ovals = mats[MAX_NMODES]->vals;
  idx_t const nfactors = mats[MAX_NMODES]->J;

  int const tid = splatt_omp_get_thread_num();
  val_t * const restrict accumF = (val_t *) thds[tid].scratch[0];

  idx_t const nslices = ct->pt[tile_id].nfibs[0];
  idx_t const start = (partition != NULL) ? partition[tid]   : 0;
  idx_t const stop  = (partition != NULL) ? partition[tid+1] : nslices;
  for(idx_t s=start; s < stop; ++s) {
    idx_t const fid = (sids == NULL) ? s : sids[s];

    /* root row */
    val_t const * const restrict rv = avals + (fid * nfactors);

    /* foreach fiber in slice */
    for(idx_t f=sptr[s]; f < sptr[s+1]; ++f) {
      /* fill fiber with hada */
      val_t const * const restrict av = bvals  + (fids[f] * nfactors);
      for(idx_t r=0; r < nfactors; ++r) {
        accumF[r] = rv[r] * av[r];
      }

      /* foreach nnz in fiber, scale with hada and write to ovals */
      for(idx_t jj=fptr[f]; jj < fptr[f+1]; ++jj) {
        val_t const v = vals[jj];
        val_t * const restrict ov = ovals + (inds[jj] * nfactors);
        mutex_set_lock(pool, inds[jj]);
        for(idx_t r=0; r < nfactors; ++r) {
          ov[r] += v * accumF[r];
        }
        mutex_unset_lock(pool, inds[jj]);
      }
    }
  }
}


static void p_csf_mttkrp_root_nolock(
  splatt_csf const * const ct,
  idx_t const tile_id,
  matrix_t ** mats,
  idx_t const mode,
  thd_info * const thds,
  idx_t const * const restrict partition)
{
  /* extract tensor structures */
  idx_t const nmodes = ct->nmodes;
  val_t const * const vals = ct->pt[tile_id].vals;

  /* empty tile, just return */
  if(vals == NULL) {
    return;
  }

  if(nmodes == 3) {
    p_csf_mttkrp_root_nolock3(ct, tile_id, mats, mode, thds, partition);
    return;
  }

  idx_t const * const * const restrict fp
      = (idx_t const * const *) ct->pt[tile_id].fptr;
  idx_t const * const * const restrict fids
      = (idx_t const * const *) ct->pt[tile_id].fids;
  idx_t const nfactors = mats[0]->J;

  val_t * mvals[MAX_NMODES];
  val_t * buf[MAX_NMODES];
  idx_t idxstack[MAX_NMODES];

  int const tid = splatt_omp_get_thread_num();
  for(idx_t m=0; m < nmodes; ++m) {
    mvals[m] = mats[csf_depth_to_mode(ct, m)]->vals;
    /* grab the next row of buf from thds */
    buf[m] = ((val_t *) thds[tid].scratch[2]) + (nfactors * m);
    memset(buf[m], 0, nfactors * sizeof(val_t));
  }

  val_t * const ovals = mats[MAX_NMODES]->vals;

  idx_t const nfibs = ct->pt[tile_id].nfibs[0];
  assert(nfibs <= mats[MAX_NMODES]->I);

  /* break up loop by partition */
  idx_t const start = (partition != NULL) ? partition[tid]   : 0;
  idx_t const stop  = (partition != NULL) ? partition[tid+1] : nfibs;
  for(idx_t s=start; s < stop; ++s) {
    idx_t const fid = (fids[0] == NULL) ? s : fids[0][s];

    assert(fid < mats[MAX_NMODES]->I);

    p_propagate_up(buf[0], buf, idxstack, 0, s, fp, fids,
        vals, mvals, nmodes, nfactors);

    val_t       * const restrict orow = ovals + (fid * nfactors);
    val_t const * const restrict obuf = buf[0];
    mutex_set_lock(pool, fid);
    for(idx_t f=0; f < nfactors; ++f) {
      orow[f] += obuf[f];
    }
    mutex_unset_lock(pool, fid);
  } /* end foreach outer slice */
}



static void p_csf_mttkrp_root_locked(
  splatt_csf const * const ct,
  idx_t const tile_id,
  matrix_t ** mats,
  idx_t const mode,
  thd_info * const thds,
  idx_t const * const restrict partition)
{
  /* extract tensor structures */
  idx_t const nmodes = ct->nmodes;
  val_t const * const vals = ct->pt[tile_id].vals;

  /* empty tile, just return */
  if(vals == NULL) {
    return;
  }

  if(nmodes == 3) {
    p_csf_mttkrp_root3_locked(ct, tile_id, mats, mode, thds, partition);
    return;
  }

  idx_t const * const * const restrict fp
      = (idx_t const * const *) ct->pt[tile_id].fptr;
  idx_t const * const * const restrict fids
      = (idx_t const * const *) ct->pt[tile_id].fids;
  idx_t const nfactors = mats[0]->J;

  val_t * mvals[MAX_NMODES];
  val_t * buf[MAX_NMODES];
  idx_t idxstack[MAX_NMODES];

  int const tid = splatt_omp_get_thread_num();
  for(idx_t m=0; m < nmodes; ++m) {
    mvals[m] = mats[csf_depth_to_mode(ct, m)]->vals;
    /* grab the next row of buf from thds */
    buf[m] = ((val_t *) thds[tid].scratch[2]) + (nfactors * m);
    memset(buf[m], 0, nfactors * sizeof(val_t));
  }

  val_t * const ovals = mats[MAX_NMODES]->vals;

  idx_t const nfibs = ct->pt[tile_id].nfibs[0];
  assert(nfibs <= mats[MAX_NMODES]->I);

  idx_t const start = (partition != NULL) ? partition[tid]   : 0;
  idx_t const stop  = (partition != NULL) ? partition[tid+1] : nfibs;
  for(idx_t s=start; s < stop; ++s) {
    idx_t const fid = (fids[0] == NULL) ? s : fids[0][s];

    assert(fid < mats[MAX_NMODES]->I);

    p_propagate_up(buf[0], buf, idxstack, 0, s, fp, fids,
        vals, mvals, nmodes, nfactors);

    val_t * const restrict orow = ovals + (fid * nfactors);
    val_t const * const restrict obuf = buf[0];
    mutex_set_lock(pool, fid);
    for(idx_t f=0; f < nfactors; ++f) {
      orow[f] += obuf[f];
    }
    mutex_unset_lock(pool, fid);
  } /* end foreach outer slice */
}


static void p_csf_mttkrp_leaf_nolock3(
  splatt_csf const * const ct,
  idx_t const tile_id,
  matrix_t ** mats,
  idx_t const mode,
  thd_info * const thds,
  idx_t const * const partition)
{
  assert(ct->nmodes == 3);
  val_t const * const vals = ct->pt[tile_id].vals;

  idx_t const * const restrict sptr = ct->pt[tile_id].fptr[0];
  idx_t const * const restrict fptr = ct->pt[tile_id].fptr[1];

  idx_t const * const restrict sids = ct->pt[tile_id].fids[0];
  idx_t const * const restrict fids = ct->pt[tile_id].fids[1];
  idx_t const * const restrict inds = ct->pt[tile_id].fids[2];

  val_t const * const avals = mats[csf_depth_to_mode(ct, 0)]->vals;
  val_t const * const bvals = mats[csf_depth_to_mode(ct, 1)]->vals;
  val_t * const ovals = mats[MAX_NMODES]->vals;
  idx_t const nfactors = mats[MAX_NMODES]->J;

  int const tid = splatt_omp_get_thread_num();
  val_t * const restrict accumF = (val_t *) thds[tid].scratch[0];

  idx_t const nslices = ct->pt[tile_id].nfibs[0];
  idx_t const start = (partition != NULL) ? partition[tid]   : 0;
  idx_t const stop  = (partition != NULL) ? partition[tid+1] : nslices;
  for(idx_t s=start; s < stop; ++s) {
    idx_t const fid = (sids == NULL) ? s : sids[s];

    /* root row */
    val_t const * const restrict rv = avals + (fid * nfactors);

    /* foreach fiber in slice */
    for(idx_t f=sptr[s]; f < sptr[s+1]; ++f) {
      /* fill fiber with hada */
      val_t const * const restrict av = bvals  + (fids[f] * nfactors);
      for(idx_t r=0; r < nfactors; ++r) {
        accumF[r] = rv[r] * av[r];
      }

      /* foreach nnz in fiber, scale with hada and write to ovals */
      for(idx_t jj=fptr[f]; jj < fptr[f+1]; ++jj) {
        val_t const v = vals[jj];
        val_t * const restrict ov = ovals + (inds[jj] * nfactors);
        for(idx_t r=0; r < nfactors; ++r) {
          ov[r] += v * accumF[r];
        }
      }
    }
  }
}




static void p_csf_mttkrp_leaf_nolock(
  splatt_csf const * const ct,
  idx_t const tile_id,
  matrix_t ** mats,
  idx_t const mode,
  thd_info * const thds,
  idx_t const * const partition)
{
  val_t const * const vals = ct->pt[tile_id].vals;
  idx_t const nmodes = ct->nmodes;
  /* pass empty tiles */
  if(vals == NULL) {
    return;
  }
  if(nmodes == 3) {
    p_csf_mttkrp_leaf_nolock3(ct, tile_id, mats, mode, thds, partition);
    return;
  }

  /* extract tensor structures */
  idx_t const * const * const restrict fp
      = (idx_t const * const *) ct->pt[tile_id].fptr;
  idx_t const * const * const restrict fids
      = (idx_t const * const *) ct->pt[tile_id].fids;

  idx_t const nfactors = mats[0]->J;

  val_t * mvals[MAX_NMODES];
  val_t * buf[MAX_NMODES];
  idx_t idxstack[MAX_NMODES];

  int const tid = splatt_omp_get_thread_num();
  for(idx_t m=0; m < nmodes; ++m) {
    mvals[m] = mats[csf_depth_to_mode(ct, m)]->vals;
    /* grab the next row of buf from thds */
    buf[m] = ((val_t *) thds[tid].scratch[2]) + (nfactors * m);
  }

  /* foreach outer slice */
  idx_t const nouter = ct->pt[tile_id].nfibs[0];
  idx_t const start = (partition != NULL) ? partition[tid]   : 0;
  idx_t const stop  = (partition != NULL) ? partition[tid+1] : nouter;
  for(idx_t s=start; s < stop; ++s) {
    idx_t const fid = (fids[0] == NULL) ? s : fids[0][s];
    idxstack[0] = s;

    /* clear out stale data */
    for(idx_t m=1; m < nmodes-1; ++m) {
      idxstack[m] = fp[m-1][idxstack[m-1]];
    }

    /* first buf will always just be a matrix row */
    val_t const * const rootrow = mvals[0] + (fid*nfactors);
    val_t * const rootbuf = buf[0];
    for(idx_t f=0; f < nfactors; ++f) {
      rootbuf[f] = rootrow[f];
    }

    idx_t depth = 0;

    idx_t const outer_end = fp[0][s+1];
    while(idxstack[1] < outer_end) {
      /* move down to an nnz node */
      for(; depth < nmodes-2; ++depth) {
        /* propogate buf down */
        val_t const * const restrict drow
            = mvals[depth+1] + (fids[depth+1][idxstack[depth+1]] * nfactors);
        p_assign_hada(buf[depth+1], buf[depth], drow, nfactors);
      }

      /* process all nonzeros [start, end) */
      idx_t const start = fp[depth][idxstack[depth]];
      idx_t const end   = fp[depth][idxstack[depth]+1];
      p_csf_process_fiber_nolock(mats[MAX_NMODES]->vals, buf[depth],
          nfactors, start, end, fids[depth+1], vals);

      /* now move back up to the next unprocessed child */
      do {
        ++idxstack[depth];
        --depth;
      } while(depth > 0 && idxstack[depth+1] == fp[depth][idxstack[depth]+1]);
    } /* end DFS */
  } /* end outer slice loop */
}


static void p_csf_mttkrp_leaf_locked(
  splatt_csf const * const ct,
  idx_t const tile_id,
  matrix_t ** mats,
  idx_t const mode,
  thd_info * const thds,
  idx_t const * const restrict partition)
{
  /* extract tensor structures */
  val_t const * const vals = ct->pt[tile_id].vals;
  idx_t const nmodes = ct->nmodes;

  if(vals == NULL) {
    return;
  }
  if(nmodes == 3) {
    p_csf_mttkrp_leaf3_locked(ct, tile_id, mats, mode, thds, partition);
    return;
  }

  idx_t const * const * const restrict fp
      = (idx_t const * const *) ct->pt[tile_id].fptr;
  idx_t const * const * const restrict fids
      = (idx_t const * const *) ct->pt[tile_id].fids;

  idx_t const nfactors = mats[0]->J;

  val_t * mvals[MAX_NMODES];
  val_t * buf[MAX_NMODES];
  idx_t idxstack[MAX_NMODES];

  int const tid = splatt_omp_get_thread_num();
  for(idx_t m=0; m < nmodes; ++m) {
    mvals[m] = mats[csf_depth_to_mode(ct, m)]->vals;
    /* grab the next row of buf from thds */
    buf[m] = ((val_t *) thds[tid].scratch[2]) + (nfactors * m);
  }

  /* foreach outer slice */
  idx_t const nslices = ct->pt[tile_id].nfibs[0];
  idx_t const start = (partition != NULL) ? partition[tid]   : 0;
  idx_t const stop  = (partition != NULL) ? partition[tid+1] : nslices;
  for(idx_t s=start; s < stop; ++s) {
    idx_t const fid = (fids[0] == NULL) ? s : fids[0][s];
    idxstack[0] = s;

    /* clear out stale data */
    for(idx_t m=1; m < nmodes-1; ++m) {
      idxstack[m] = fp[m-1][idxstack[m-1]];
    }

    /* first buf will always just be a matrix row */
    val_t const * const restrict rootrow = mvals[0] + (fid*nfactors);
    val_t * const rootbuf = buf[0];
    for(idx_t f=0; f < nfactors; ++f) {
      rootbuf[f] = rootrow[f];
    }

    idx_t depth = 0;

    idx_t const outer_end = fp[0][s+1];
    while(idxstack[1] < outer_end) {
      /* move down to an nnz node */
      for(; depth < nmodes-2; ++depth) {
        /* propogate buf down */
        val_t const * const restrict drow
            = mvals[depth+1] + (fids[depth+1][idxstack[depth+1]] * nfactors);
        p_assign_hada(buf[depth+1], buf[depth], drow, nfactors);
      }

      /* process all nonzeros [start, end) */
      idx_t const start = fp[depth][idxstack[depth]];
      idx_t const end   = fp[depth][idxstack[depth]+1];
      p_csf_process_fiber_lock(mats[MAX_NMODES]->vals, buf[depth],
          nfactors, start, end, fids[depth+1], vals);

      /* now move back up to the next unprocessed child */
      do {
        ++idxstack[depth];
        --depth;
      } while(depth > 0 && idxstack[depth+1] == fp[depth][idxstack[depth]+1]);
    } /* end DFS */
  } /* end outer slice loop */
}


static void p_csf_mttkrp_intl_nolock3(
  splatt_csf const * const ct,
  idx_t const tile_id,
  matrix_t ** mats,
  idx_t const mode,
  thd_info * const thds,
  idx_t const * const partition)
{
  assert(ct->nmodes == 3);
  val_t const * const vals = ct->pt[tile_id].vals;

  idx_t const * const restrict sptr = ct->pt[tile_id].fptr[0];
  idx_t const * const restrict fptr = ct->pt[tile_id].fptr[1];

  idx_t const * const restrict sids = ct->pt[tile_id].fids[0];
  idx_t const * const restrict fids = ct->pt[tile_id].fids[1];
  idx_t const * const restrict inds = ct->pt[tile_id].fids[2];

  val_t const * const avals = mats[csf_depth_to_mode(ct, 0)]->vals;
  val_t const * const bvals = mats[csf_depth_to_mode(ct, 2)]->vals;
  val_t * const ovals = mats[MAX_NMODES]->vals;
  idx_t const nfactors = mats[MAX_NMODES]->J;

  int const tid = splatt_omp_get_thread_num();
  val_t * const restrict accumF = (val_t *) thds[tid].scratch[0];

  idx_t const nslices = ct->pt[tile_id].nfibs[0];
  idx_t const start = (partition != NULL) ? partition[tid]   : 0;
  idx_t const stop  = (partition != NULL) ? partition[tid+1] : nslices;
  for(idx_t s=start; s < stop; ++s) {
    idx_t const fid = (sids == NULL) ? s : sids[s];

    /* root row */
    val_t const * const restrict rv = avals + (fid * nfactors);

    /* foreach fiber in slice */
    for(idx_t f=sptr[s]; f < sptr[s+1]; ++f) {
      /* first entry of the fiber is used to initialize accumF */
      idx_t const jjfirst  = fptr[f];
      val_t const vfirst   = vals[jjfirst];
      val_t const * const restrict bv = bvals + (inds[jjfirst] * nfactors);
      for(idx_t r=0; r < nfactors; ++r) {
        accumF[r] = vfirst * bv[r];
      }

      /* foreach nnz in fiber */
      for(idx_t jj=fptr[f]+1; jj < fptr[f+1]; ++jj) {
        val_t const v = vals[jj];
        val_t const * const restrict bv = bvals + (inds[jj] * nfactors);
        for(idx_t r=0; r < nfactors; ++r) {
          accumF[r] += v * bv[r];
        }
      }

      /* write to fiber row */
      val_t * const restrict ov = ovals  + (fids[f] * nfactors);
      for(idx_t r=0; r < nfactors; ++r) {
        ov[r] += rv[r] * accumF[r];
      }
    }
  }
}


static void p_csf_mttkrp_intl_nolock(
  splatt_csf const * const ct,
  idx_t const tile_id,
  matrix_t ** mats,
  idx_t const mode,
  thd_info * const thds,
  idx_t const * const partition)
{
  /* extract tensor structures */
  idx_t const nmodes = ct->nmodes;
  val_t const * const vals = ct->pt[tile_id].vals;
  /* pass empty tiles */
  if(vals == NULL) {
    return;
  }
  if(nmodes == 3) {
    p_csf_mttkrp_intl_nolock3(ct, tile_id, mats, mode, thds, partition);
    return;
  }

  idx_t const * const * const restrict fp
      = (idx_t const * const *) ct->pt[tile_id].fptr;
  idx_t const * const * const restrict fids
      = (idx_t const * const *) ct->pt[tile_id].fids;

  idx_t const nfactors = mats[0]->J;

  /* find out which level in the tree this is */
  idx_t const outdepth = csf_mode_to_depth(ct, mode);

  val_t * mvals[MAX_NMODES];
  val_t * buf[MAX_NMODES];
  idx_t idxstack[MAX_NMODES];

  int const tid = splatt_omp_get_thread_num();
  for(idx_t m=0; m < nmodes; ++m) {
    mvals[m] = mats[csf_depth_to_mode(ct, m)]->vals;
    /* grab the next row of buf from thds */
    buf[m] = ((val_t *) thds[tid].scratch[2]) + (nfactors * m);
    memset(buf[m], 0, nfactors * sizeof(val_t));
  }
  val_t * const ovals = mats[MAX_NMODES]->vals;

  /* foreach outer slice */
  idx_t const nslices = ct->pt[tile_id].nfibs[0];
  idx_t const start = (partition != NULL) ? partition[tid]   : 0;
  idx_t const stop  = (partition != NULL) ? partition[tid+1] : nslices;
  for(idx_t s=start; s < stop; ++s) {
    idx_t const fid = (fids[0] == NULL) ? s : fids[0][s];

    /* push outer slice and fill stack */
    idxstack[0] = s;
    for(idx_t m=1; m <= outdepth; ++m) {
      idxstack[m] = fp[m-1][idxstack[m-1]];
    }

    /* fill first buf */
    val_t const * const restrict rootrow = mvals[0] + (fid*nfactors);
    for(idx_t f=0; f < nfactors; ++f) {
      buf[0][f] = rootrow[f];
    }

    /* process entire subtree */
    idx_t depth = 0;
    while(idxstack[1] < fp[0][s+1]) {
      /* propagate values down to outdepth-1 */
      for(; depth < outdepth; ++depth) {
        val_t const * const restrict drow
            = mvals[depth+1] + (fids[depth+1][idxstack[depth+1]] * nfactors);
        p_assign_hada(buf[depth+1], buf[depth], drow, nfactors);
      }

      /* write to output and clear buf[outdepth] for next subtree */
      idx_t const noderow = fids[outdepth][idxstack[outdepth]];

      /* propagate value up to buf[outdepth] */
      p_propagate_up(buf[outdepth], buf, idxstack, outdepth,idxstack[outdepth],
          fp, fids, vals, mvals, nmodes, nfactors);

      val_t * const restrict outbuf = ovals + (noderow * nfactors);
      p_add_hada_clear(outbuf, buf[outdepth], buf[outdepth-1], nfactors);

      /* backtrack to next unfinished node */
      do {
        ++idxstack[depth];
        --depth;
      } while(depth > 0 && idxstack[depth+1] == fp[depth][idxstack[depth]+1]);
    } /* end DFS */
  } /* end foreach outer slice */
}


static void p_csf_mttkrp_intl_locked(
  splatt_csf const * const ct,
  idx_t const tile_id,
  matrix_t ** mats,
  idx_t const mode,
  thd_info * const thds,
  idx_t const * const partition)
{
  /* extract tensor structures */
  idx_t const nmodes = ct->nmodes;
  val_t const * const vals = ct->pt[tile_id].vals;
  /* pass empty tiles */
  if(vals == NULL) {
    return;
  }
  if(nmodes == 3) {
    p_csf_mttkrp_intl3_locked(ct, tile_id, mats, mode, thds, partition);
    return;
  }

  idx_t const * const * const restrict fp
      = (idx_t const * const *) ct->pt[tile_id].fptr;
  idx_t const * const * const restrict fids
      = (idx_t const * const *) ct->pt[tile_id].fids;
  idx_t const nfactors = mats[0]->J;

  /* find out which level in the tree this is */
  idx_t const outdepth = csf_mode_to_depth(ct, mode);

  val_t * mvals[MAX_NMODES];
  val_t * buf[MAX_NMODES];
  idx_t idxstack[MAX_NMODES];

  int const tid = splatt_omp_get_thread_num();
  for(idx_t m=0; m < nmodes; ++m) {
    mvals[m] = mats[csf_depth_to_mode(ct, m)]->vals;
    /* grab the next row of buf from thds */
    buf[m] = ((val_t *) thds[tid].scratch[2]) + (nfactors * m);
    memset(buf[m], 0, nfactors * sizeof(val_t));
  }
  val_t * const ovals = mats[MAX_NMODES]->vals;

  /* foreach outer slice */
  idx_t const nslices = ct->pt[tile_id].nfibs[0];
  idx_t const start = (partition != NULL) ? partition[tid]   : 0;
  idx_t const stop  = (partition != NULL) ? partition[tid+1] : nslices;
  for(idx_t s=start; s < stop; ++s) {
    idx_t const fid = (fids[0] == NULL) ? s : fids[0][s];

    /* push outer slice and fill stack */
    idxstack[0] = s;
    for(idx_t m=1; m <= outdepth; ++m) {
      idxstack[m] = fp[m-1][idxstack[m-1]];
    }

    /* fill first buf */
    val_t const * const restrict rootrow = mvals[0] + (fid*nfactors);
    for(idx_t f=0; f < nfactors; ++f) {
      buf[0][f] = rootrow[f];
    }

    /* process entire subtree */
    idx_t depth = 0;
    while(idxstack[1] < fp[0][s+1]) {
      /* propagate values down to outdepth-1 */
      for(; depth < outdepth; ++depth) {
        val_t const * const restrict drow
            = mvals[depth+1] + (fids[depth+1][idxstack[depth+1]] * nfactors);
        p_assign_hada(buf[depth+1], buf[depth], drow, nfactors);
      }

      /* write to output and clear buf[outdepth] for next subtree */
      idx_t const noderow = fids[outdepth][idxstack[outdepth]];

      /* propagate value up to buf[outdepth] */
      p_propagate_up(buf[outdepth], buf, idxstack, outdepth,idxstack[outdepth],
          fp, fids, vals, mvals, nmodes, nfactors);

      val_t * const restrict outbuf = ovals + (noderow * nfactors);
      mutex_set_lock(pool, noderow);
      p_add_hada_clear(outbuf, buf[outdepth], buf[outdepth-1], nfactors);
      mutex_unset_lock(pool, noderow);

      /* backtrack to next unfinished node */
      do {
        ++idxstack[depth];
        --depth;
      } while(depth > 0 && idxstack[depth+1] == fp[depth][idxstack[depth]+1]);
    } /* end DFS */
  } /* end foreach outer slice */
}




/******************************************************************************
 * PUBLIC FUNCTIONS
 *****************************************************************************/

void mttkrp_csf(
  splatt_csf const * const tensors,
  matrix_t ** mats,
  idx_t const mode,
  thd_info * const thds,
  splatt_mttkrp_ws * const ws,
<<<<<<< HEAD
  splatt_global_opts const * const global_opts)
{
  timer_start(&timers[TIMER_MTTKRP]);
=======
  double const * const opts)
{
>>>>>>> 132400fe
  /* ensure we use as many threads as our partitioning supports */
  splatt_omp_set_num_threads(ws->num_threads);

  if(pool == NULL) {
    pool = mutex_alloc();
  }

  /* clear output matrix */
  matrix_t * const M = mats[MAX_NMODES];
  M->I = tensors[0].dims[mode];
  memset(M->vals, 0, M->I * M->J * sizeof(val_t));

  idx_t const nmodes = tensors[0].nmodes;

  /* reset thread times */
  thd_reset(thds, splatt_omp_get_max_threads());

  /* choose which MTTKRP function to use */
  idx_t const which_csf = ws->mode_csf_map[mode];
  idx_t const outdepth = csf_mode_to_depth(&(tensors[which_csf]), mode);
  if(outdepth == 0) {
    /* root */
    p_schedule_tiles(tensors, which_csf,
        p_csf_mttkrp_root_locked, p_csf_mttkrp_root_nolock,
        mats, mode, thds, ws);
  } else if(outdepth == nmodes - 1) {
    /* leaf */
    p_schedule_tiles(tensors, which_csf,
        p_csf_mttkrp_leaf_locked, p_csf_mttkrp_leaf_nolock,
        mats, mode, thds, ws);
  } else {
    /* internal */
    p_schedule_tiles(tensors, which_csf,
        p_csf_mttkrp_intl_locked, p_csf_mttkrp_intl_nolock,
        mats, mode, thds, ws);
  }

  /* print thread times, if requested */
<<<<<<< HEAD
  if(global_opts->verbosity == SPLATT_VERBOSITY_MAX) {
=======
  if((int)opts[SPLATT_OPTION_VERBOSITY] == SPLATT_VERBOSITY_MAX) {
>>>>>>> 132400fe
    printf("MTTKRP mode %"SPLATT_PF_IDX": ", mode+1);
    thd_time_stats(thds, splatt_omp_get_max_threads());
    if(ws->is_privatized[mode]) {
      printf("  reduction-time: %0.3fs\n", ws->reduction_time);
    }
  }
  thd_reset(thds, splatt_omp_get_max_threads());
<<<<<<< HEAD
  timer_stop(&timers[TIMER_MTTKRP]);
=======
>>>>>>> 132400fe
}









/******************************************************************************
 * DEPRECATED FUNCTIONS
 *****************************************************************************/








/******************************************************************************
 * SPLATT MTTKRP
 *****************************************************************************/

void mttkrp_splatt(
  ftensor_t const * const ft,
  matrix_t ** mats,
  idx_t const mode,
  thd_info * const thds,
  idx_t const nthreads)
{
  if(ft->tiled == SPLATT_SYNCTILE) {
    mttkrp_splatt_sync_tiled(ft, mats, mode, thds, nthreads);
    return;
  }
  if(ft->tiled == SPLATT_COOPTILE) {
    mttkrp_splatt_coop_tiled(ft, mats, mode, thds, nthreads);
    return;
  }

  matrix_t       * const M = mats[MAX_NMODES];
  matrix_t const * const A = mats[ft->dim_perm[1]];
  matrix_t const * const B = mats[ft->dim_perm[2]];
  idx_t const nslices = ft->dims[mode];
  idx_t const rank = M->J;

  val_t * const mvals = M->vals;
  memset(mvals, 0, ft->dims[mode] * rank * sizeof(val_t));

  val_t const * const avals = A->vals;
  val_t const * const bvals = B->vals;

  idx_t const * const restrict sptr = ft->sptr;
  idx_t const * const restrict fptr = ft->fptr;
  idx_t const * const restrict fids = ft->fids;
  idx_t const * const restrict inds = ft->inds;
  val_t const * const restrict vals = ft->vals;

  #pragma omp parallel
  {
    int const tid = splatt_omp_get_thread_num();
    val_t * const restrict accumF = (val_t *) thds[tid].scratch[0];
    timer_start(&thds[tid].ttime);

    #pragma omp for schedule(dynamic, 16) nowait
    for(idx_t s=0; s < nslices; ++s) {
      val_t * const restrict mv = mvals + (s * rank);

      /* foreach fiber in slice */
      for(idx_t f=sptr[s]; f < sptr[s+1]; ++f) {
        /* first entry of the fiber is used to initialize accumF */
        idx_t const jjfirst  = fptr[f];
        val_t const vfirst   = vals[jjfirst];
        val_t const * const restrict bv = bvals + (inds[jjfirst] * rank);
        for(idx_t r=0; r < rank; ++r) {
          accumF[r] = vfirst * bv[r];
        }

        /* foreach nnz in fiber */
        for(idx_t jj=fptr[f]+1; jj < fptr[f+1]; ++jj) {
          val_t const v = vals[jj];
          val_t const * const restrict bv = bvals + (inds[jj] * rank);
          for(idx_t r=0; r < rank; ++r) {
            accumF[r] += v * bv[r];
          }
        }

        /* scale inner products by row of A and update to M */
        val_t const * const restrict av = avals  + (fids[f] * rank);
        for(idx_t r=0; r < rank; ++r) {
          mv[r] += accumF[r] * av[r];
        }
      }
    }

    timer_stop(&thds[tid].ttime);
  } /* end parallel region */
}


void mttkrp_splatt_sync_tiled(
  ftensor_t const * const ft,
  matrix_t ** mats,
  idx_t const mode,
  thd_info * const thds,
  idx_t const nthreads)
{
  matrix_t       * const M = mats[MAX_NMODES];
  matrix_t const * const A = mats[ft->dim_perm[1]];
  matrix_t const * const B = mats[ft->dim_perm[2]];

  idx_t const nslabs = ft->nslabs;
  idx_t const rank = M->J;

  val_t * const mvals = M->vals;
  memset(mvals, 0, ft->dims[mode] * rank * sizeof(val_t));

  val_t const * const avals = A->vals;
  val_t const * const bvals = B->vals;

  idx_t const * const restrict slabptr = ft->slabptr;
  idx_t const * const restrict sids = ft->sids;
  idx_t const * const restrict fptr = ft->fptr;
  idx_t const * const restrict fids = ft->fids;
  idx_t const * const restrict inds = ft->inds;
  val_t const * const restrict vals = ft->vals;

  #pragma omp parallel
  {
    int const tid = splatt_omp_get_thread_num();
    val_t * const restrict accumF = (val_t *) thds[tid].scratch[0];
    timer_start(&thds[tid].ttime);

    #pragma omp for schedule(dynamic, 1) nowait
    for(idx_t s=0; s < nslabs; ++s) {
      /* foreach fiber in slice */
      for(idx_t f=slabptr[s]; f < slabptr[s+1]; ++f) {
        /* first entry of the fiber is used to initialize accumF */
        idx_t const jjfirst  = fptr[f];
        val_t const vfirst   = vals[jjfirst];
        val_t const * const restrict bv = bvals + (inds[jjfirst] * rank);
        for(idx_t r=0; r < rank; ++r) {
          accumF[r] = vfirst * bv[r];
        }

        /* foreach nnz in fiber */
        for(idx_t jj=fptr[f]+1; jj < fptr[f+1]; ++jj) {
          val_t const v = vals[jj];
          val_t const * const restrict bv = bvals + (inds[jj] * rank);
          for(idx_t r=0; r < rank; ++r) {
            accumF[r] += v * bv[r];
          }
        }

        /* scale inner products by row of A and update to M */
        val_t       * const restrict mv = mvals + (sids[f] * rank);
        val_t const * const restrict av = avals + (fids[f] * rank);
        for(idx_t r=0; r < rank; ++r) {
          mv[r] += accumF[r] * av[r];
        }
      }
    }

    timer_stop(&thds[tid].ttime);
  } /* end parallel region */
}


void mttkrp_splatt_coop_tiled(
  ftensor_t const * const ft,
  matrix_t ** mats,
  idx_t const mode,
  thd_info * const thds,
  idx_t const nthreads)
{
  matrix_t       * const M = mats[MAX_NMODES];
  matrix_t const * const A = mats[ft->dim_perm[1]];
  matrix_t const * const B = mats[ft->dim_perm[2]];

  idx_t const nslabs = ft->nslabs;
  idx_t const rank = M->J;

  val_t * const mvals = M->vals;
  memset(mvals, 0, ft->dims[mode] * rank * sizeof(val_t));

  val_t const * const avals = A->vals;
  val_t const * const bvals = B->vals;

  idx_t const * const restrict slabptr = ft->slabptr;
  idx_t const * const restrict sptr = ft->sptr;
  idx_t const * const restrict sids = ft->sids;
  idx_t const * const restrict fptr = ft->fptr;
  idx_t const * const restrict fids = ft->fids;
  idx_t const * const restrict inds = ft->inds;
  val_t const * const restrict vals = ft->vals;

  #pragma omp parallel
  {
    int const tid = splatt_omp_get_thread_num();
    val_t * const restrict accumF = (val_t *) thds[tid].scratch[0];
    val_t * const localm = (val_t *) thds[tid].scratch[1];
    timer_start(&thds[tid].ttime);

    /* foreach slab */
    for(idx_t s=0; s < nslabs; ++s) {
      /* foreach fiber in slab */
      #pragma omp for schedule(dynamic, 8)
      for(idx_t sl=slabptr[s]; sl < slabptr[s+1]; ++sl) {
        idx_t const slice = sids[sl];
        for(idx_t f=sptr[sl]; f < sptr[sl+1]; ++f) {
          /* first entry of the fiber is used to initialize accumF */
          idx_t const jjfirst  = fptr[f];
          val_t const vfirst   = vals[jjfirst];
          val_t const * const restrict bv = bvals + (inds[jjfirst] * rank);
          for(idx_t r=0; r < rank; ++r) {
            accumF[r] = vfirst * bv[r];
          }

          /* foreach nnz in fiber */
          for(idx_t jj=fptr[f]+1; jj < fptr[f+1]; ++jj) {
            val_t const v = vals[jj];
            val_t const * const restrict bv = bvals + (inds[jj] * rank);
            for(idx_t r=0; r < rank; ++r) {
              accumF[r] += v * bv[r];
            }
          }

          /* scale inner products by row of A and update thread-local M */
          val_t       * const restrict mv = localm + ((slice % TILE_SIZES[0]) * rank);
          val_t const * const restrict av = avals + (fids[f] * rank);
          for(idx_t r=0; r < rank; ++r) {
            mv[r] += accumF[r] * av[r];
          }
        }
      }

      idx_t const start = s * TILE_SIZES[0];
      idx_t const stop  = SS_MIN((s+1) * TILE_SIZES[0], ft->dims[mode]);

      #pragma omp for schedule(static)
      for(idx_t i=start; i < stop; ++i) {
        /* map i back to global slice id */
        idx_t const localrow = i % TILE_SIZES[0];
        for(idx_t t=0; t < nthreads; ++t) {
          val_t * const threadm = (val_t *) thds[t].scratch[1];
          for(idx_t r=0; r < rank; ++r) {
            mvals[r + (i*rank)] += threadm[r + (localrow*rank)];
            threadm[r + (localrow*rank)] = 0.;
          }
        }
      }

    } /* end foreach slab */
    timer_stop(&thds[tid].ttime);
  } /* end omp parallel */
}



/******************************************************************************
 * GIGA MTTKRP
 *****************************************************************************/
void mttkrp_giga(
  spmatrix_t const * const spmat,
  matrix_t ** mats,
  idx_t const mode,
  val_t * const scratch)
{
  matrix_t       * const M = mats[MAX_NMODES];
  matrix_t const * const A = mode == 0 ? mats[1] : mats[0];
  matrix_t const * const B = mode == 2 ? mats[1] : mats[2];

  idx_t const I = spmat->I;
  idx_t const rank = M->J;

  idx_t const * const restrict rowptr = spmat->rowptr;
  idx_t const * const restrict colind = spmat->colind;
  val_t const * const restrict vals   = spmat->vals;

  #pragma omp parallel
  {
    for(idx_t r=0; r < rank; ++r) {
      val_t       * const restrict mv =  M->vals + (r * I);
      val_t const * const restrict av =  A->vals + (r * A->I);
      val_t const * const restrict bv =  B->vals + (r * B->I);

      /* Joined Hadamard products of X, C, and B */
      #pragma omp for schedule(dynamic, 16)
      for(idx_t i=0; i < I; ++i) {
        for(idx_t y=rowptr[i]; y < rowptr[i+1]; ++y) {
          idx_t const a = colind[y] / B->I;
          idx_t const b = colind[y] % B->I;
          scratch[y] = vals[y] * av[a] * bv[b];
        }
      }

      /* now accumulate rows into column of M1 */
      #pragma omp for schedule(dynamic, 16)
      for(idx_t i=0; i < I; ++i) {
        val_t sum = 0;
        for(idx_t y=rowptr[i]; y < rowptr[i+1]; ++y) {
          sum += scratch[y];
        }
        mv[i] = sum;
      }
    }
  }
}


/******************************************************************************
 * TTBOX MTTKRP
 *****************************************************************************/
void mttkrp_ttbox(
  sptensor_t const * const tt,
  matrix_t ** mats,
  idx_t const mode,
  val_t * const scratch)
{
  matrix_t       * const M = mats[MAX_NMODES];
  matrix_t const * const A = mode == 0 ? mats[1] : mats[0];
  matrix_t const * const B = mode == 2 ? mats[1] : mats[2];

  idx_t const I = tt->dims[mode];
  idx_t const rank = M->J;

  memset(M->vals, 0, I * rank * sizeof(val_t));

  idx_t const nnz = tt->nnz;
  idx_t const * const restrict indM = tt->ind[mode];
  idx_t const * const restrict indA =
    mode == 0 ? tt->ind[1] : tt->ind[0];
  idx_t const * const restrict indB =
    mode == 2 ? tt->ind[1] : tt->ind[2];

  val_t const * const restrict vals = tt->vals;

  for(idx_t r=0; r < rank; ++r) {
    val_t       * const restrict mv =  M->vals + (r * I);
    val_t const * const restrict av =  A->vals + (r * A->I);
    val_t const * const restrict bv =  B->vals + (r * B->I);

    /* stretch out columns of A and B */
    #pragma omp parallel for
    for(idx_t x=0; x < nnz; ++x) {
      scratch[x] = vals[x] * av[indA[x]] * bv[indB[x]];
    }

    /* now accumulate into m1 */
    for(idx_t x=0; x < nnz; ++x) {
      mv[indM[x]] += scratch[x];
    }
  }
}

void mttkrp_stream(
  sptensor_t const * const tt,
  matrix_t ** mats,
  idx_t const mode)
{
  if(pool == NULL) {
    pool = mutex_alloc();
  }

  matrix_t * const M = mats[MAX_NMODES];
  idx_t const I = tt->dims[mode];
  idx_t const nfactors = M->J;

  val_t * const outmat = M->vals;
  memset(outmat, 0, I * nfactors * sizeof(*outmat));

  idx_t const nmodes = tt->nmodes;

  val_t * mvals[MAX_NMODES];
  for(idx_t m=0; m < nmodes; ++m) {
    mvals[m] = mats[m]->vals;
  }

  val_t const * const restrict vals = tt->vals;

  #pragma omp parallel
  {
    val_t * restrict accum = splatt_malloc(nfactors * sizeof(*accum));

    /* stream through nnz */
    #pragma omp for schedule(static)
    for(idx_t n=0; n < tt->nnz; ++n) {
      /* initialize with value */
      for(idx_t f=0; f < nfactors; ++f) {
        accum[f] = vals[n];
      }

      for(idx_t m=0; m < nmodes; ++m) {
        if(m == mode) {
          continue;
        }
        val_t const * const restrict inrow = mvals[m] + \
            (tt->ind[m][n] * nfactors);
        for(idx_t f=0; f < nfactors; ++f) {
          accum[f] *= inrow[f];
        }
      }

      /* write to output */
      idx_t const out_ind = tt->ind[mode][n];
      val_t * const restrict outrow = outmat + (tt->ind[mode][n] * nfactors);
      mutex_set_lock(pool, out_ind);
      for(idx_t f=0; f < nfactors; ++f) {
        outrow[f] += accum[f];
      }
      mutex_unset_lock(pool, out_ind);
    }

    splatt_free(accum);
  } /* end omp parallel */
}


/******************************************************************************
 * API FUNCTIONS
 *****************************************************************************/
int splatt_mttkrp(
    splatt_idx_t const mode,
    splatt_idx_t const ncolumns,
    splatt_csf const * const tensors,
    splatt_val_t ** matrices,
    splatt_val_t * const matout,
    double const * const options)
{
  idx_t const nmodes = tensors->nmodes;

  /* fill matrix pointers  */
  matrix_t * mats[MAX_NMODES+1];
  for(idx_t m=0; m < nmodes; ++m) {
    mats[m] = (matrix_t *) splatt_malloc(sizeof(matrix_t));
    mats[m]->I = tensors->dims[m];
    mats[m]->J = ncolumns,
    mats[m]->rowmajor = 1;
    mats[m]->vals = matrices[m];
  }
  mats[MAX_NMODES] = (matrix_t *) splatt_malloc(sizeof(matrix_t));
  mats[MAX_NMODES]->I = tensors->dims[mode];
  mats[MAX_NMODES]->J = ncolumns;
  mats[MAX_NMODES]->rowmajor = 1;
  mats[MAX_NMODES]->vals = matout;

  /* Setup thread structures. + 64 bytes is to avoid false sharing. */
  idx_t const nthreads = (idx_t) options[SPLATT_OPTION_NTHREADS];
  splatt_omp_set_num_threads(nthreads);
  thd_info * thds =  thd_init(nthreads, 3,
    (nmodes * ncolumns * sizeof(val_t)) + 64,
    0,
    (nmodes * ncolumns * sizeof(val_t)) + 64);

  splatt_mttkrp_ws * ws = splatt_mttkrp_alloc_ws(tensors, ncolumns, options);

  /* do the MTTKRP */
<<<<<<< HEAD
  /* XXX get options coherent again */
  splatt_global_opts * opts = splatt_alloc_global_opts();

  mttkrp_csf(tensors, mats, mode, thds, ws, opts);

  /* XXX */
  splatt_free_global_opts(opts);
=======
  mttkrp_csf(tensors, mats, mode, thds, ws, options);
>>>>>>> 132400fe

  splatt_mttkrp_free_ws(ws);

  /* cleanup */
  thd_free(thds, nthreads);
  for(idx_t m=0; m < nmodes; ++m) {
    free(mats[m]);
  }
  free(mats[MAX_NMODES]);

  return SPLATT_SUCCESS;
}


splatt_mttkrp_ws * splatt_mttkrp_alloc_ws(
    splatt_csf const * const tensors,
    splatt_idx_t const ncolumns,
    double const * const opts)
{
  splatt_mttkrp_ws * ws = splatt_malloc(sizeof(*ws));

  idx_t num_csf = 0;

#ifdef _OPENMP
  idx_t const num_threads = (idx_t) opts[SPLATT_OPTION_NTHREADS];
#else
  idx_t const num_threads = 1;
#endif
  ws->num_threads = num_threads;

  /* map each MTTKRP mode to a CSF tensor */
  splatt_csf_type which_csf = (splatt_csf_type) opts[SPLATT_OPTION_CSF_ALLOC];
  for(idx_t m=0; m < tensors->nmodes; ++m) {
    switch(which_csf) {
    case SPLATT_CSF_ONEMODE:
      /* only one tensor, map is easy */
      ws->mode_csf_map[m] = 0;
      num_csf = 1;
      break;

    case SPLATT_CSF_TWOMODE:
      /* last mode is mapped to second tensor */
      ws->mode_csf_map[m] = 0;
      if(csf_mode_to_depth(&(tensors[0]), m) == tensors->nmodes-1) {
        ws->mode_csf_map[m] = 1;
      }
      num_csf = 2;
      break;

    case SPLATT_CSF_ALLMODE:
      /* each mode has its own tensor, map is easy */
      ws->mode_csf_map[m] = m;
      num_csf = tensors->nmodes;
      break;

    /* XXX */
    default:
      fprintf(stderr, "SPLATT: CSF type '%d' not recognized.\n", which_csf);
      abort();
      break;
    }
  }

  assert(num_csf > 0);
  ws->num_csf = num_csf;

  /* Now setup partition info for each CSF. */
  for(idx_t c=0; c < num_csf; ++c) {
    ws->tile_partition[c] = NULL;
    ws->tree_partition[c] = NULL;
  }
  for(idx_t c=0; c < num_csf; ++c) {
    splatt_csf const * const csf = &(tensors[c]);
    if(tensors[c].ntiles > 1) {
      ws->tile_partition[c] = csf_partition_tiles_1d(csf, num_threads);
    } else {
      ws->tree_partition[c] = csf_partition_1d(csf, 0, num_threads);
    }
  }


  /* allocate privatization buffer */
  idx_t largest_priv_dim = 0;
  ws->privatize_buffer =
      splatt_malloc(num_threads * sizeof(*(ws->privatize_buffer)));
  for(idx_t m=0; m < tensors->nmodes; ++m) {
    ws->is_privatized[m] = p_is_privatized(tensors, m, opts);

    if(ws->is_privatized[m]) {
      largest_priv_dim = SS_MAX(largest_priv_dim, tensors->dims[m]);
      if((int)opts[SPLATT_OPTION_VERBOSITY] == SPLATT_VERBOSITY_MAX) {
        printf("PRIVATIZING-MODE: %"SPLATT_PF_IDX"\n", m+1);
      }
    }
  }
  for(idx_t t=0; t < num_threads; ++t) {
    ws->privatize_buffer[t] = splatt_malloc(largest_priv_dim * ncolumns *
        sizeof(**(ws->privatize_buffer)));
  }
  if(largest_priv_dim > 0 &&
        (int)opts[SPLATT_OPTION_VERBOSITY] == SPLATT_VERBOSITY_MAX) {

    size_t bytes = num_threads * largest_priv_dim * ncolumns *
        sizeof(**(ws->privatize_buffer));
    char * bstr = bytes_str(bytes);

    printf("PRIVATIZATION-BUF: %s\n", bstr);
    printf("\n");
    free(bstr);
  }

  return ws;
}


void splatt_mttkrp_free_ws(
    splatt_mttkrp_ws * const ws)
{
  for(idx_t t=0; t < ws->num_threads; ++t) {
    splatt_free(ws->privatize_buffer[t]);
  }
  splatt_free(ws->privatize_buffer);

  for(idx_t c=0; c < ws->num_csf; ++c) {
    splatt_free(ws->tile_partition[c]);
    splatt_free(ws->tree_partition[c]);
  }
  splatt_free(ws);
}


<|MERGE_RESOLUTION|>--- conflicted
+++ resolved
@@ -43,7 +43,48 @@
 /******************************************************************************
  * PRIVATE FUNCTIONS
  *****************************************************************************/
-<<<<<<< HEAD
+
+
+/**
+* @brief Perform a reduction on thread-local MTTKRP outputs.
+*
+* @param ws MTTKRP workspace containing thread-local outputs.
+* @param global_output The global MTTKRP output we are reducing into.
+* @param nrows The number of rows in the MTTKRP.
+* @param ncols The number of columns in the MTTKRP.
+*/
+static void p_reduce_privatized(
+    splatt_mttkrp_ws * const ws,
+    val_t * const restrict global_output,
+    idx_t const nrows,
+    idx_t const ncols)
+{
+  /* Ensure everyone has completed their local MTTKRP. */
+  #pragma omp barrier
+
+  sp_timer_t reduction_timer;
+  timer_fstart(&reduction_timer);
+
+  int const tid = splatt_omp_get_thread_num();
+
+  idx_t const num_threads = splatt_omp_get_num_threads();
+  idx_t const elem_per_thread = (nrows * ncols) / num_threads;
+  idx_t const start = tid * elem_per_thread;
+  idx_t const stop  = ((idx_t)tid == num_threads-1) ?
+     (nrows * ncols) : (tid + 1) * elem_per_thread;
+
+  /* reduction */
+  for(idx_t t=0; t < num_threads; ++t){
+    val_t const * const restrict thread_buf = ws->privatize_buffer[t];
+    for(idx_t x=start; x < stop; ++x) {
+      global_output[x] += thread_buf[x];
+    }
+  }
+
+  timer_stop(&reduction_timer);
+  #pragma omp master
+  ws->reduction_time = reduction_timer.seconds;
+}
 
 
 
@@ -74,181 +115,6 @@
   idx_t const nmodes = csf->nmodes;
   idx_t const depth = nmodes - 1;
 
-  /* Store this in case we privatize */
-  val_t * restrict global_output = mats[MAX_NMODES]->vals;
-
-  #pragma omp parallel
-  {
-    int const tid = splatt_omp_get_thread_num();
-    timer_start(&thds[tid].ttime);
-    idx_t const * const tile_partition = ws->tile_partition[csf_id];
-    idx_t const * const tree_partition = ws->tree_partition[csf_id];
-
-    idx_t const nrows = mats[mode]->I;
-    idx_t const ncols = mats[mode]->J;
-
-    /* Give each thread its own private buffer and overwrite atomic
-     * function. */
-    if(ws->is_privatized[mode]) {
-      mats[MAX_NMODES]->vals = ws->privatize_buffer[tid];
-      memset(ws->privatize_buffer[tid], 0,
-          nrows * ncols * sizeof(**(ws->privatize_buffer)));
-
-      /*
-       * Don't use atomics if we privatized.
-       */
-      atomic_func = nosync_func;
-    }
-
-    /*
-     * Distribute tiles to threads in some fashion.
-     */
-    if(csf->ntiles > 1) {
-      /* We parallelize across tiles, and thus should not distribute within a
-       * tree. This may change if we instead 'split' tiles across a few
-       * threads. */
-      assert(tree_partition == NULL);
-
-      /* mode is actually tiled -- avoid synchronization */
-      if(csf->tile_dims[mode] > 1) {
-        idx_t tile_id = 0;
-
-        /* foreach layer of tiles */
-        #pragma omp for schedule(dynamic, 1) nowait
-        for(idx_t t=0; t < csf->tile_dims[mode]; ++t) {
-          tile_id =
-              get_next_tileid(TILE_BEGIN, csf->tile_dims, nmodes, mode, t);
-          while(tile_id != TILE_END) {
-            nosync_func(csf, tile_id, mats, mode, thds, tree_partition);
-            tile_id =
-              get_next_tileid(tile_id, csf->tile_dims, nmodes, mode, t);
-          }
-        }
-=======
-
-
-/**
-* @brief Perform a reduction on thread-local MTTKRP outputs.
-*
-* @param ws MTTKRP workspace containing thread-local outputs.
-* @param global_output The global MTTKRP output we are reducing into.
-* @param nrows The number of rows in the MTTKRP.
-* @param ncols The number of columns in the MTTKRP.
-*/
-static void p_reduce_privatized(
-    splatt_mttkrp_ws * const ws,
-    val_t * const restrict global_output,
-    idx_t const nrows,
-    idx_t const ncols)
-{
-  /* Ensure everyone has completed their local MTTKRP. */
-  #pragma omp barrier
-
-  sp_timer_t reduction_timer;
-  timer_fstart(&reduction_timer);
-
-  int const tid = splatt_omp_get_thread_num();
-
-  idx_t const num_threads = splatt_omp_get_num_threads();
-  idx_t const elem_per_thread = (nrows * ncols) / num_threads;
-  idx_t const start = tid * elem_per_thread;
-  idx_t const stop  = ((idx_t)tid == num_threads-1) ?
-     (nrows * ncols) : (tid + 1) * elem_per_thread;
-
-  /* reduction */
-  for(idx_t t=0; t < num_threads; ++t){
-    val_t const * const restrict thread_buf = ws->privatize_buffer[t];
-    for(idx_t x=start; x < stop; ++x) {
-      global_output[x] += thread_buf[x];
-    }
-  }
-
-  timer_stop(&reduction_timer);
-  #pragma omp master
-  ws->reduction_time = reduction_timer.seconds;
-}
->>>>>>> 132400fe
-
-      /* tiled, but not this mode. Atomics are still necessary. */
-      } else {
-        for(idx_t tile_id = tile_partition[tid];
-                  tile_id < tile_partition[tid+1]; ++tile_id) {
-          atomic_func(csf, tile_id, mats, mode, thds, tree_partition);
-        }
-      }
-
-    /*
-     * Untiled, parallelize within kernel.
-     */
-    } else {
-      assert(tree_partition != NULL);
-      atomic_func(csf, 0, mats, mode, thds, tree_partition);
-    }
-    timer_stop(&thds[tid].ttime);
-
-<<<<<<< HEAD
-
-    /*
-     * If we used privatization, perform a reduction.
-     */
-    if(ws->is_privatized[mode]) {
-      /* Ensure everyone has completed their local MTTKRP. */
-      #pragma omp barrier
-
-      sp_timer_t reduction_timer;
-      timer_fstart(&reduction_timer);
-
-      idx_t const num_threads = splatt_omp_get_num_threads();
-      idx_t const elem_per_thread = (nrows * ncols) / num_threads;
-      idx_t const start = tid * elem_per_thread;
-      idx_t const stop  = ((idx_t)tid == num_threads-1) ?
-         (nrows * ncols) : (tid + 1) * elem_per_thread;
-
-      /* reduction */
-      for(idx_t t=0; t < num_threads; ++t){
-        val_t const * const restrict thread_buf = ws->privatize_buffer[t];
-        for(idx_t x=start; x < stop; ++x) {
-          global_output[x] += thread_buf[x];
-        }
-      }
-
-      timer_stop(&reduction_timer);
-      #pragma omp master
-      {
-        /* restore pointer */
-        mats[MAX_NMODES]->vals = global_output;
-        ws->reduction_time = reduction_timer.seconds;
-      }
-    } /* if privatized */
-  } /* end omp parallel */
-=======
-/**
-* @brief Map MTTKRP functions onto a (possibly tiled) CSF tensor. This function
-*        will handle any scheduling required with a partially tiled tensor.
-*
-* @param tensors An array of CSF representations. tensors[csf_id] is processed.
-* @param csf_id Which tensor are we processing?
-* @param atomic_func An MTTKRP function which atomically updates the output.
-* @param nosync_func An MTTKRP function which does not atomically update.
-* @param mats The matrices, with the output stored in mats[MAX_NMODES].
-* @param mode Which mode of 'tensors' is the output (not CSF depth).
-* @param thds Thread structures.
-* @param ws MTTKRP workspace.
-*/
-static void p_schedule_tiles(
-    splatt_csf const * const tensors,
-    idx_t const csf_id,
-    csf_mttkrp_func atomic_func,
-    csf_mttkrp_func nosync_func,
-    matrix_t ** mats,
-    idx_t const mode,
-    thd_info * const thds,
-    splatt_mttkrp_ws * const ws)
-{
-  splatt_csf const * const csf = &(tensors[csf_id]);
-  idx_t const nmodes = csf->nmodes;
-  idx_t const depth = nmodes - 1;
-
   idx_t const nrows = mats[mode]->I;
   idx_t const ncols = mats[mode]->J;
 
@@ -340,7 +206,6 @@
 
   /* restore pointer */
   mats[MAX_NMODES]->vals = global_output;
->>>>>>> 132400fe
 }
 
 
@@ -553,13 +418,8 @@
   for(idx_t r=0; r < nfactors; ++r) {
     writeF[r] = 0.;
   }
-<<<<<<< HEAD
-
-
-=======
-
-
->>>>>>> 132400fe
+
+
   /* break up loop by partition */
   idx_t const nslices = ct->pt[tile_id].nfibs[0];
   idx_t const start = (partition != NULL) ? partition[tid]   : 0;
@@ -1430,14 +1290,8 @@
   idx_t const mode,
   thd_info * const thds,
   splatt_mttkrp_ws * const ws,
-<<<<<<< HEAD
   splatt_global_opts const * const global_opts)
 {
-  timer_start(&timers[TIMER_MTTKRP]);
-=======
-  double const * const opts)
-{
->>>>>>> 132400fe
   /* ensure we use as many threads as our partitioning supports */
   splatt_omp_set_num_threads(ws->num_threads);
 
@@ -1476,11 +1330,7 @@
   }
 
   /* print thread times, if requested */
-<<<<<<< HEAD
   if(global_opts->verbosity == SPLATT_VERBOSITY_MAX) {
-=======
-  if((int)opts[SPLATT_OPTION_VERBOSITY] == SPLATT_VERBOSITY_MAX) {
->>>>>>> 132400fe
     printf("MTTKRP mode %"SPLATT_PF_IDX": ", mode+1);
     thd_time_stats(thds, splatt_omp_get_max_threads());
     if(ws->is_privatized[mode]) {
@@ -1488,10 +1338,6 @@
     }
   }
   thd_reset(thds, splatt_omp_get_max_threads());
-<<<<<<< HEAD
-  timer_stop(&timers[TIMER_MTTKRP]);
-=======
->>>>>>> 132400fe
 }
 
 
@@ -1949,18 +1795,13 @@
 
   splatt_mttkrp_ws * ws = splatt_mttkrp_alloc_ws(tensors, ncolumns, options);
 
+  /* XXX should be API param? */
+  splatt_global_opts * gopts = splatt_alloc_global_opts();
+
   /* do the MTTKRP */
-<<<<<<< HEAD
-  /* XXX get options coherent again */
-  splatt_global_opts * opts = splatt_alloc_global_opts();
-
-  mttkrp_csf(tensors, mats, mode, thds, ws, opts);
-
-  /* XXX */
-  splatt_free_global_opts(opts);
-=======
-  mttkrp_csf(tensors, mats, mode, thds, ws, options);
->>>>>>> 132400fe
+  mttkrp_csf(tensors, mats, mode, thds, ws, gopts);
+
+  splatt_free_global_opts(gopts);
 
   splatt_mttkrp_free_ws(ws);
 
