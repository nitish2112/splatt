

/******************************************************************************
 * INCLUDES
 *****************************************************************************/
#include "timer.h"
#include <stdio.h>


/******************************************************************************
 * PRIVATE STRUCTURES
 *****************************************************************************/
static char const * const timer_names[] = {
<<<<<<< HEAD
  [TIMER_ALL]     = "TOTAL",
  [TIMER_IO]      = "IO",
  [TIMER_MTTKRP]  = "MTTKRP",
  [TIMER_INV]     = "INVERSE",
  [TIMER_SPLATT]  = "SPLATT",
  [TIMER_GIGA]    = "GIGA",
  [TIMER_TTBOX]   = "TTBOX",
  [TIMER_DFACTO]  = "DFACTO",
  [TIMER_REORDER] = "REORDER",
  [TIMER_SORT]    = "SORT",
  [TIMER_TILE]    = "TILE",
  [TIMER_CONVERT] = "CONVERT",
  [TIMER_MISC]    = "MISC"
=======
  [TIMER_ALL]       = "TOTAL",
  [TIMER_CPD]       = "CPD",
  [TIMER_IO]        = "IO",
  [TIMER_MTTKRP]    = "MTTKRP",
  [TIMER_INV]       = "INVERSE",
  [TIMER_SPLATT]    = "SPLATT",
  [TIMER_GIGA]      = "GIGA",
  [TIMER_TTBOX]     = "TTBOX",
  [TIMER_DFACTO]    = "DFACTO",
  [TIMER_REORDER]   = "REORDER",
  [TIMER_SORT]      = "SORT",
  [TIMER_TILE]      = "TILE",
  [TIMER_CONVERT]   = "CONVERT",
  [TIMER_MPI]       = "MPI",
  [TIMER_MPI_IDLE]  = "MPI IDLE",
  [TIMER_MPI_COMM]  = "MPI COMM",
  [TIMER_MISC]      = "MISC"
>>>>>>> 554636bc
};

/* definition of global timers[] */
sp_timer_t timers[TIMER_NTIMERS];



/******************************************************************************
 * PUBLIC FUNCTIONS
 *****************************************************************************/
void init_timers(void)
{
  for(int t=0; t < TIMER_NTIMERS; ++t) {
    timer_reset(&timers[t]);
  }
}

void report_times(void)
{
  printf("\n");
  printf("Timing information ---------------------------------------------\n");
  for(int t=0; t < timer_lvl; ++t) {
    if(timers[t].seconds > 0) {
      printf("  %-20s%0.3fs\n", timer_names[t], timers[t].seconds);
    }
  }
}
<|MERGE_RESOLUTION|>--- conflicted
+++ resolved
@@ -11,21 +11,6 @@
  * PRIVATE STRUCTURES
  *****************************************************************************/
 static char const * const timer_names[] = {
-<<<<<<< HEAD
-  [TIMER_ALL]     = "TOTAL",
-  [TIMER_IO]      = "IO",
-  [TIMER_MTTKRP]  = "MTTKRP",
-  [TIMER_INV]     = "INVERSE",
-  [TIMER_SPLATT]  = "SPLATT",
-  [TIMER_GIGA]    = "GIGA",
-  [TIMER_TTBOX]   = "TTBOX",
-  [TIMER_DFACTO]  = "DFACTO",
-  [TIMER_REORDER] = "REORDER",
-  [TIMER_SORT]    = "SORT",
-  [TIMER_TILE]    = "TILE",
-  [TIMER_CONVERT] = "CONVERT",
-  [TIMER_MISC]    = "MISC"
-=======
   [TIMER_ALL]       = "TOTAL",
   [TIMER_CPD]       = "CPD",
   [TIMER_IO]        = "IO",
@@ -43,7 +28,6 @@
   [TIMER_MPI_IDLE]  = "MPI IDLE",
   [TIMER_MPI_COMM]  = "MPI COMM",
   [TIMER_MISC]      = "MISC"
->>>>>>> 554636bc
 };
 
 /* definition of global timers[] */
