--- conflicted
+++ resolved
@@ -12,12 +12,9 @@
 #include "../timer.h"
 
 
-<<<<<<< HEAD
 #ifdef __cplusplus
 extern "C" {
 #endif
-#define ALS_BUFSIZE 1024
-=======
 #define ALS_BUFSIZE 2048
 
 /*
@@ -34,7 +31,6 @@
   (x) = (y);\
   (y) = tmp;\
 } while(0)
->>>>>>> 8886fe0d
 
 
 
@@ -89,17 +85,15 @@
   sp_timer_t grad_time;
   sp_timer_t line_time;
 
-<<<<<<< HEAD
   /* SGD */
   sp_timer_t shuffle_time;
   sp_timer_t train_time;
   sp_timer_t test_time;
-=======
+
   /* some algs handle dense modes separately */
   idx_t num_dense;
   bool isdense[MAX_NMODES];
   idx_t maxdense_dim;
->>>>>>> 8886fe0d
 
   /* results + convergence */
   idx_t max_badepochs;
