--- conflicted
+++ resolved
@@ -1179,9 +1179,10 @@
 
   } /* foreach epoch */
 
-<<<<<<< HEAD
   /* print times */
 #ifdef SPLATT_USE_MPI
+  fflush(stdout);
+  MPI_Barrier(ws->rinfo->comm_3d);
   printf("  rank: %d residual %0.3fs dense: %0.3fs sparse: %0.3fs newcol: %0.3fs\n",
     ws->rinfo->rank, ws->resid_time.seconds, ws->dense_time.seconds, ws->sparse_time.seconds, ws->newcol_time.seconds);
 #else
@@ -1189,9 +1190,7 @@
     ws->resid_time.seconds, ws->dense_time.seconds, ws->sparse_time.seconds, ws->newcol_time.seconds);
 #endif
 
-=======
   p_transpose_model(model);
->>>>>>> c675451e
 
   /* cleanup */
   csf_free(csf, opts);
