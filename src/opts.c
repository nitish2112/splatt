--- conflicted
+++ resolved
@@ -27,14 +27,9 @@
   opts[SPLATT_OPTION_DECOMP] = SPLATT_DECOMP_MEDIUM;
   opts[SPLATT_OPTION_COMM]   = SPLATT_COMM_ALL2ALL;
 
-<<<<<<< HEAD
-  if(splatt_omp_in_parallel()) {
-=======
   opts[SPLATT_OPTION_RANDSEED] = time(NULL);
 
-#ifdef _OPENMP
-  if(omp_in_parallel()) {
->>>>>>> f97221c0
+  if(splatt_omp_in_parallel()) {
     opts[SPLATT_OPTION_NTHREADS]  = 1;
   } else {
     opts[SPLATT_OPTION_NTHREADS]  = splatt_omp_get_max_threads();
