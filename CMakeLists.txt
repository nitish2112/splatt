--- conflicted
+++ resolved
@@ -5,13 +5,6 @@
 
 # Libraries to link against -- will concatenate to this
 set(SPLATT_LIBS splatt m)
-<<<<<<< HEAD
-if(UNIX AND NOT APPLE)
-  # librt for timing on Linux
-  set(SPLATT_LIBS ${SPLATT_LIBS} rt)
-endif()
-=======
->>>>>>> d62416a1
 
 # Intel customization
 if(DEFINED INTEL_OPT)
