--- conflicted
+++ resolved
@@ -45,11 +45,7 @@
     }
 
     /* arbitrary */
-<<<<<<< HEAD
-    if(same > 5) {
-=======
     if(same > 4) {
->>>>>>> 3527460d
       ASSERT_FAIL();
     }
 
