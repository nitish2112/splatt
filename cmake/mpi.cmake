--- conflicted
+++ resolved
@@ -14,18 +14,14 @@
   message("Building with MPI support.")
   add_definitions(-DSPLATT_USE_MPI=${USE_MPI})
   find_package(MPI REQUIRED)
-<<<<<<< HEAD
   include_directories(SYSTEM ${MPI_INCLUDE_PATH})
   file(GLOB MPI_SOURCES
       src/mpi/*.c
       src/mpi/*.cc)
-=======
-  file(GLOB MPI_SOURCES src/mpi/*.c)
 
   # set new MPI vars
   include_directories(SYSTEM ${MPI_C_INCLUDE_PATH})
-  set(CMAKE_C_FLAGS "${CMAKE_C_FLAGS} ${MPI_C_COMPILE_FLAGS}")
->>>>>>> ee0bb1c1
+  set(SPLATT_FLAGS "${SPLATT_FLAGS} ${MPI_C_COMPILE_FLAGS}")
   set(SPLATT_LIBS ${SPLATT_LIBS} ${MPI_C_LIBRARIES})
   set(CMAKE_EXE_LINKER_FLAGS "${CMAKE_EXE_LINKER_FLAGS} ${CMAKE_C_LINK_FLAGS}")
 else()
